﻿module FSharpVSPowerTools.Core.Tests.SourceCodeClassifierTests

open System.IO
open NUnit.Framework
open FSharpVSPowerTools
open FSharpVSPowerTools.SourceCodeClassifier

let fileName = Path.Combine(__SOURCE_DIRECTORY__, "Coloring.fs")
let source = File.ReadAllText(fileName)
let sourceLines = source.Split([|"\n"|], System.StringSplitOptions.None)
let projectFileName = Path.ChangeExtension(fileName, ".fsproj")

let sourceFiles = [| fileName |]
let args = 
  [|"--noframework"; "--debug-"; "--optimize-"; "--tailcalls-";
    @"-r:C:\Program Files (x86)\Reference Assemblies\Microsoft\FSharp\.NETFramework\v4.0\4.3.0.0\FSharp.Core.dll";
    @"-r:C:\Program Files (x86)\Reference Assemblies\Microsoft\Framework\.NETFramework\v4.5\mscorlib.dll";
    @"-r:C:\Program Files (x86)\Reference Assemblies\Microsoft\Framework\.NETFramework\v4.5\System.dll";
    @"-r:C:\Program Files (x86)\Reference Assemblies\Microsoft\Framework\.NETFramework\v4.5\System.Core.dll";
    @"-r:C:\Program Files (x86)\Reference Assemblies\Microsoft\Framework\.NETFramework\v4.5\System.Drawing.dll";
    @"-r:C:\Program Files (x86)\Reference Assemblies\Microsoft\Framework\.NETFramework\v4.5\System.Numerics.dll";
    @"-r:C:\Program Files (x86)\Reference Assemblies\Microsoft\Framework\.NETFramework\v4.5\System.Windows.Forms.dll"|]

let framework = FSharpTargetFramework.NET_4_5
let languageService = LanguageService(fun _ -> ())
let opts = 
    languageService.GetCheckerOptions (fileName, projectFileName, source, sourceFiles, args, [||], framework)
    |> Async.RunSynchronously

let checkCategories line (expected: (Category * int * int) list)  = 
    let symbolsUses =
        languageService.GetAllUsesOfAllSymbolsInFile (opts, fileName, source, AllowStaleResults.MatchingSource) 
        |> Async.RunSynchronously
        |> Array.map (fun su -> su, true)

    let lexer = 
        { new ILexer with
            member x.GetSymbolFromTokensAtLocation (_tokens, line, col) =
                let lineStr = sourceLines.[line]
                Lexer.getSymbol source line col lineStr args Lexer.queryLexState
            member x.TokenizeLine line =
                let lineStr = sourceLines.[line]
                Lexer.tokenizeLine source args line lineStr Lexer.queryLexState }

    let parseResults = 
        languageService.ParseFileInProject(opts, fileName, source) |> Async.RunSynchronously

    SourceCodeClassifier.getCategoriesAndLocations (symbolsUses, parseResults.ParseTree, lexer)
    |> Array.choose (fun loc -> 
        match loc.Category with 
        | Category.Other -> None
        | _ when loc.WordSpan.Line = line ->
            let span = loc.WordSpan
            Some (loc.Category, span.StartCol, span.EndCol)
        | _ -> None)
    |> Array.toList
    |> List.sortBy (fun (_, line, col) -> line, col)
    |> Collection.assertEquiv expected

[<Test>]
let ``module value``() = 
    checkCategories 3 []
    checkCategories 6 []

[<Test>]
let ``module function``() = checkCategories 4 [ Category.Function, 4, 18 ]

[<Test>]
let ``module higher order function``() = 
    checkCategories 5 [ Category.Function, 24, 28; Category.Function, 34, 38; Category.Function, 4, 23 ]

[<Test>]
let ``class let value``() = checkCategories 11 []

[<Test>]
let ``class let function``() = checkCategories 12 [ Category.Function, 8, 24 ]

[<Test>]
let ``class method``() = checkCategories 13 [ Category.Function, 13, 19 ]

[<Test>]
let ``class property``() = checkCategories 14 []

[<Test>]
let ``static method``() = checkCategories 15 [ Category.Function, 18, 30 ]

[<Test>]
let ``static property``() = checkCategories 16 []

[<Test>]
let ``event``() = 
    checkCategories 9 [ Category.ReferenceType, 16, 21 ]
    checkCategories 17 []

[<Test>]
let ``static event``() = 
    checkCategories 10 [ Category.ReferenceType, 29, 34 ]
    checkCategories 18 []

[<Test>]
let ``constructors``() = 
    checkCategories 8 [ Category.ReferenceType, 5, 10 ]
    checkCategories 19 [ Category.ValueType, 12, 15; Category.ReferenceType, 23, 28 ]

[<Test>]
let ``interface implemented in a class``() = 
    checkCategories 20 [ Category.ReferenceType, 21, 32 ]
    checkCategories 21 [ Category.Function, 17, 24 ]

[<Test>]
let ``property with explicit accessors``() = 
    checkCategories 22 [] 
    checkCategories 23 []
    checkCategories 24 [ Category.ValueType, 31, 34 ]

[<Test>]
let ``fully qualified CLI type constructor``() = 
    checkCategories 26 [ Category.ReferenceType, 30, 39 ]

[<Test>]
let ``fully qualified F# type constructor``() = 
    checkCategories 32 [ Category.Module, 18, 20; Category.Module, 15, 17; Category.ReferenceType, 21, 25 ]

[<Test>]
let ``generic class declaration``() = 
    checkCategories 34 [ Category.ReferenceType, 5, 17 ]

[<Test>]
let ``generic class instantiation``() = 
    checkCategories 35 [ Category.ReferenceType, 24, 36; Category.ValueType, 37, 40 ]
    checkCategories 36 [ Category.ReferenceType, 35, 47; Category.Module, 51, 53; Category.Module, 48, 50; Category.ReferenceType, 54, 58 ]
    checkCategories 37 [ Category.ReferenceType, 28, 40; Category.ValueType, 48, 56 ]

[<Test>]
let ``record``() = 
    checkCategories 39 
        [ 
            Category.ReferenceType, 5, 11
            Category.ValueType, 26, 29
            Category.Module, 49, 51; Category.Module, 46, 48; Category.ReferenceType, 52, 56 
        ]

[<Test>]
let ``value type``() = 
    checkCategories 41 [ Category.ValueType, 27, 30 ]
    checkCategories 42 [ Category.ValueType, 22, 27 ]
    checkCategories 43 [ Category.ValueType, 34, 42 ]
    checkCategories 44 [ Category.ValueType, 5, 18 ]
    checkCategories 45 [ Category.ValueType, 5, 30; Category.ValueType, 33, 46 ]
    checkCategories 46 [ Category.ValueType, 20, 33 ] 
    checkCategories 47 [ Category.ValueType, 31, 56; Category.ValueType, 59, 84 ]

[<Test>]
let ``DU case of function``() =
    checkCategories 49 [ Category.ReferenceType, 5, 19; Category.PatternCase, 22, 30; Category.ReferenceType, 35, 39; Category.ReferenceType, 43, 47 ]
    checkCategories 50 [ Category.PatternCase, 5, 13; Category.Function, 14, 22; Category.PatternCase, 26, 34 ]
    checkCategories 51 [ Category.PatternCase, 6, 14; Category.PatternCase, 34, 42; Category.Function, 43, 47; Category.Function, 51, 55 ]

[<Test>]
let ``double quoted function without spaces``() = checkCategories 52 [ Category.Function, 4, 45 ]

[<Test>]
let ``double quoted function with spaces``() = checkCategories 53 [ Category.Function, 4, 42 ]

[<Test>]
let ``fully qualified attribute``() = checkCategories 54 [ Category.ReferenceType, 21, 36 ]

[<Test>]
let ``async type``() = checkCategories 56 [ Category.Function, 4, 16; Category.ReferenceType, 19, 24; Category.Function, 25, 41 ]

[<Test>]
let ``standard computation expression``() = 
    checkCategories 57 []
    checkCategories 58 [ Category.Function, 8, 12 ]
    checkCategories 59 [ Category.Function, 10, 14 ]

[<Test>]
let ``user defined computation expression``() = checkCategories 68 []

[<Test>]
let ``method chain``() =
    checkCategories 69 [ Category.ReferenceType, 15, 26; Category.Function, 39, 46 ]
    
[<Test>]
let ``complex method chain``() =
    checkCategories 70 
        [ Category.ValueType, 15, 19; Category.Function, 20, 27; Category.Function, 30, 38; Category.Function, 44, 53 ]

[<Test>]
let ``generic type with ignored type parameter``() = checkCategories 71 [ Category.ReferenceType, 8, 12 ]

[<Test>]
let ``F# namespace``() = checkCategories 72 [ Category.ReferenceType, 37, 41; Category.ValueType, 42, 45 ]
       
[<Test>]
let ``double quoted member``() = checkCategories 75 [ Category.Function, 12, 25; Category.Function, 28, 37 ]

[<Test>]
<<<<<<< HEAD
let ``indexer``() = checkCategories 77 [ Module, 11, 12 ] 
=======
let ``indexer``() = checkCategories 77 [ Category.Module, 11, 12; Category.Function, 11, 12 ]
>>>>>>> 7b2c2104

[<Test>]
let ``mutable value``() = checkCategories 78 [ Category.MutableVar, 12, 24 ]

[<Test>]
let ``mutable field``() = 
    checkCategories 80 [ Category.MutableVar, 14, 26; Category.ValueType, 28, 31 ]
    checkCategories 82 [ Category.MutableVar, 16, 28 ]
    checkCategories 84 [ Category.MutableVar, 16, 31 ]

[<Test>]
let ``reference value``() = 
    checkCategories 86 [ Category.MutableVar, 4, 12; Category.Function, 15, 18 ]
    checkCategories 87 [ Category.MutableVar, 0, 8; Category.MutableVar, 13, 21 ]

[<Test>]
let ``reference field``() = 
    checkCategories 89 [ Category.Function, 19, 22; Category.MutableVar, 8, 16 ]
    checkCategories 90 [ Category.MutableVar, 13, 21 ]
    checkCategories 92 [ Category.MutableVar, 6, 11; Category.ValueType, 13, 16; Category.ReferenceType, 17, 20 ]

[<Test>]
let ``single line quotation``() = checkCategories 93 [ Category.Quotation, 8, 19 ]

[<Test>]
let ``multi line quotation``() = 
    checkCategories 94 [ Category.Quotation, 8, 16 ]
    checkCategories 95 [ Category.Quotation, 11, 22 ]

[<Test>]
let ``quotation as function argument``() = 
    checkCategories 96 [ Category.Function, 8, 10; Category.Quotation, 11, 22 ]
    checkCategories 98 [ Category.Function, 8, 9; Category.Quotation, 10, 21; Category.Quotation, 22, 33 ]
    checkCategories 123 [ Category.Quotation, 6, 16 ]
    checkCategories 129 [ Category.Function, 8, 11; Category.Quotation, 16, 23 ]

[<Test>]
let ``quotation in type``() = 
    checkCategories 100 [ Category.Quotation, 12, 23 ]
    checkCategories 101 [ Category.Function, 13, 14; Category.Quotation, 19, 30 ]
    checkCategories 102 [ Category.Quotation, 17, 28 ]

[<Test>]
let ``untyped quotation``() = checkCategories 103 [ Category.Quotation, 8, 17 ]

[<Test>]
let ``complicated quotation layout``() = 
    checkCategories 104 [ Category.Function, 9, 10; Category.Quotation, 11, 15 ]
    checkCategories 105 [ Category.Quotation, 14, 17 ]
    checkCategories 106 [ Category.Quotation, 14, 20; Category.Quotation, 21, 30 ]

[<Test>]
let ``quotation in lambda``() = checkCategories 107 [ Category.Quotation, 17, 24 ]

[<Test>]
let ``quotation in record``() = checkCategories 109 [ Category.Quotation, 18, 25 ]

[<Test>]
let ``quotation in list expression``() = checkCategories 110 [ Category.Quotation, 10, 17 ]

[<Test>]
let ``quotation in seq for expression``() = checkCategories 111 [ Category.Quotation, 34, 41 ]

[<Test>]
let ``quotation as a result of function``() = checkCategories 116 [ Category.Quotation, 4, 11 ]

[<Test>]
let ``quotation as default constructor arguments``() = 
    checkCategories 118 [ Category.ReferenceType, 8, 39; Category.Quotation, 40, 47 ]

[<Test>]
let ``quotation as initialization of auto property``() = 
    checkCategories 125 [ Category.MutableVar, 15, 19; Category.Quotation, 22, 31 ]

[<Test>]
let ``quotation in property setter``() = checkCategories 127 [ Category.Quotation, 31, 40 ]

[<Test>]
let ``quotation in nested module``() = checkCategories 131 [ Category.Quotation, 12, 19 ]

[<Test>]
let ``quotation inside computation expression``() =
    checkCategories 166 [ Category.Quotation, 16, 23 ]
    checkCategories 167 [ Category.Function, 11, 17; Category.Quotation, 18, 25 ]
    checkCategories 168 [ Category.Function, 17, 20; Category.Quotation, 21, 28 ]
    checkCategories 170 [ Category.Function, 20, 23; Category.Quotation, 24, 31 ]
    checkCategories 172 [ Category.Function, 20, 23; Category.Quotation, 24, 31 ]
    checkCategories 173 [ Category.Function, 12, 19; Category.Quotation, 20, 28 ]
    checkCategories 174 [ Category.Quotation, 14, 21 ]
    checkCategories 177 [ Category.Quotation, 19, 26 ]
    checkCategories 179 [ Category.Function, 20, 23; Category.Quotation, 24, 31 ]

[<Test>]
let ``tuple alias``() = 
    checkCategories 132 [ Category.ReferenceType, 5, 10; Category.ValueType, 13, 16; Category.ReferenceType, 19, 25 ]    
    checkCategories 133 [ Category.Function, 4, 13; Category.ReferenceType, 18, 23; Category.ReferenceType, 27, 32 ]

[<Test>]
let ``multiline method chain``() = 
    checkCategories 136 [ Category.Function, 9, 18 ]
    checkCategories 137 [ Category.Function, 9, 13; Category.Function, 16, 22 ]

[<Test>]
let ``module``() = 
    checkCategories 1 [ Category.Module, 7, 14 ]
    checkCategories 138 [ Category.Module, 7, 14 ]
    checkCategories 139 [ Category.Module, 11, 18 ]

[<Test>]
let ``static CLR class``() = checkCategories 141 [ Category.ReferenceType, 20, 30; Category.Function, 31, 36 ]

[<Test>]
let ``F# external modules``() = 
    checkCategories 142 
        [
            Category.Module, 15, 18; Category.Function, 19, 23
            Category.Module, 27, 30; Category.Function, 31, 37
            Category.Module, 41, 45; Category.Function, 46, 49  
        ]

[<Test>]
let ``byref argument``() = 
    checkCategories 143 
        [ Category.Function, 4, 27
          Category.ReferenceType, 32, 37
          Category.ValueType, 38, 41 ]

[<Test>]
let ``unit of measure``() =
    checkCategories 145 [ Category.ValueType, 7, 10; Category.ReferenceType, 11, 13 ]
    checkCategories 146 [ Category.ReferenceType, 6, 8 ]
    checkCategories 148 [ Category.ValueType, 14, 17; Category.ReferenceType, 18, 20 ]

[<Test>]
let ``custom numeric literal``() = 
    checkCategories 149 []    
    checkCategories 152 []

[<Test>]
let ``anonymous generic parameters``() =
    checkCategories 154 [ Category.Function, 8, 10; Category.ReferenceType, 16, 19; Category.ReferenceType, 34, 37 ]
    checkCategories 155 [ Category.Function, 8, 11; Category.ReferenceType, 16, 19; Category.ReferenceType, 34, 37 ] 
    checkCategories 156 [ Category.Function, 8, 9; Category.ReferenceType, 15, 18; Category.ReferenceType, 33, 36 ]
    checkCategories 157 [ Category.Function, 8, 10; Category.ReferenceType, 15, 18; Category.ReferenceType, 33, 36 ] 
    checkCategories 158 [ Category.Function, 8, 9; Category.ReferenceType, 15, 18; Category.ReferenceType, 33, 36 ]
    checkCategories 159 [ Category.Function, 8, 9; Category.ReferenceType, 15, 18; Category.ReferenceType, 33, 36 ]
    checkCategories 160 [ Category.Function, 8, 9; Category.ReferenceType, 42, 46; Category.ReferenceType, 83, 87 ]

[<Test>]
let ``array alias``() =
    checkCategories 161 [ Category.ReferenceType, 5, 15; Category.ValueType, 18, 22 ]

[<Test; Ignore "Lexer cannot recognize (|P|_|) as an Ident at position of the last bar">]
let ``active pattern``() =
    checkCategories 181 [ Category.PatternCase, 6, 19; Category.PatternCase, 28, 32 ]
    checkCategories 182 [ Category.Function, 8, 27 ]<|MERGE_RESOLUTION|>--- conflicted
+++ resolved
@@ -196,11 +196,7 @@
 let ``double quoted member``() = checkCategories 75 [ Category.Function, 12, 25; Category.Function, 28, 37 ]
 
 [<Test>]
-<<<<<<< HEAD
-let ``indexer``() = checkCategories 77 [ Module, 11, 12 ] 
-=======
-let ``indexer``() = checkCategories 77 [ Category.Module, 11, 12; Category.Function, 11, 12 ]
->>>>>>> 7b2c2104
+let ``indexer``() = checkCategories 77 [ Category.Module, 11, 12 ] 
 
 [<Test>]
 let ``mutable value``() = checkCategories 78 [ Category.MutableVar, 12, 24 ]
