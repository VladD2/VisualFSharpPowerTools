--- conflicted
+++ resolved
@@ -155,9 +155,9 @@
             }
 
             let! openDecls = OpenDeclarationGetter.getOpenDeclarations ast entities qualifyOpenDeclarations
-            return 
+            return
                 (entities
-                    |> Option.map 
+                    |> Option.map
                      (Seq.groupBy (fun e -> e.FullName)
                      >> Seq.map (fun (key, es) -> key, es |> Seq.map (fun e -> e.CleanedIdents) |> Seq.toList)
                      >> Dict.ofSeq)
@@ -185,16 +185,9 @@
                     | Category.Operator
                     | Category.Other
                     | Category.Printf
-<<<<<<< HEAD
                     | Category.Quotation -> false
                     | _ -> true)  (fun x -> x.WordSpan.Line)
             if lines.Length = 0 then (-1, -1) else
-=======
-                    | Category.Quotation 
-                    | Category.Unused -> false
-                    | _ -> true) 
-                |> Array.map (fun x -> x.WordSpan.Line)
->>>>>>> 1da7b050
             Array.min lines, Array.max lines
 
         let compareSpans (oldSpans:CategorizedColumnSpan<'a>[]) (newSpans:CategorizedColumnSpan<'a>[]) =
