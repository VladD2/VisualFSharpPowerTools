--- conflicted
+++ resolved
@@ -21,17 +21,6 @@
     
     let getClassificationType cat =
         match cat with
-<<<<<<< HEAD
-        | Category.ReferenceType -> Some "FSharp.ReferenceType"
-        | Category.ValueType -> Some "FSharp.ValueType"
-        | Category.PatternCase -> Some "FSharp.PatternCase"
-        | Category.Function -> Some "FSharp.Function"
-        | Category.MutableVar -> Some "FSharp.MutableVar"
-        | Category.Quotation -> Some "FSharp.Quotation"
-        | Category.Module -> Some "FSharp.Module"
-        | Category.Unused -> Some "FSharp.Unused"
-        | Category.Printf -> Some "FSharp.Printf"
-=======
         | Category.ReferenceType -> Some Constants.fsharpReferenceType
         | Category.ValueType -> Some Constants.fsharpValueType
         | Category.PatternCase -> Some Constants.fsharpPatternCase
@@ -40,7 +29,7 @@
         | Category.Quotation -> Some Constants.fsharpQuotation
         | Category.Module -> Some Constants.fsharpModule
         | Category.Unused -> Some Constants.fsharpUnused
->>>>>>> 08194e11
+        | Category.Printf -> Some "FSharp.Printf"
         | _ -> None
         |> Option.map classificationRegistry.GetClassificationType
 
@@ -77,56 +66,11 @@
                 debug "[SyntaxConstructClassifier] - Effective update"
                 let worker = 
                     async {
-<<<<<<< HEAD
-                        try
-                            let! allSymbolsUses, lexer =
-                                vsLanguageService.GetAllUsesOfAllSymbolsInFile (snapshot, doc.FilePath, project, AllowStaleResults.No)
-                            let! parseResults = vsLanguageService.ParseFileInProject(doc.FilePath, snapshot.GetText(), project)
-                            let getTextLine i = snapshot.GetLineFromLineNumber(i).GetText()
-                            let singleDefs = 
-                                if includeUnusedDeclarations then
-                                    allSymbolsUses
-                                    |> Seq.groupBy (fun su -> su.Symbol)
-                                    |> Seq.choose (fun (symbol, uses) -> 
-                                        match Seq.toList uses with
-                                        | [symbolUse] when symbolUse.IsFromDefinition && isSymbolLocalForProject symbol ->
-                                            Some symbol 
-                                        | _ ->
-                                            None)
-                                    |> Seq.toList
-                                else
-                                    []
-
-                            let dte = serviceProvider.GetService<EnvDTE.DTE, SDTE>()
-                                    
-                            let! notUsedSymbols =
-                                singleDefs 
-                                |> Async.List.map (fun sym ->
-                                    async {
-                                        match projectFactory.GetSymbolDeclarationLocation project.IsForStandaloneScript sym dte doc.FilePath with
-                                        | Some SymbolDeclarationLocation.File -> return Some sym
-                                        | Some (SymbolDeclarationLocation.Projects declProjects) ->
-                                            let! isSymbolUsed = vsLanguageService.IsSymbolUsedInProjects (sym, project.ProjectFileName, declProjects) 
-                                            if isSymbolUsed then return None
-                                            else return Some sym
-                                        | _ -> return None })
-                                |> Async.map (List.choose id)
-                                    
-                            let usedSymbolUses =
-                                match notUsedSymbols with
-                                | [] -> allSymbolsUses |> Array.map (fun su -> su, true)
-                                | _ ->
-                                    allSymbolsUses 
-                                    |> Array.map (fun su -> 
-                                        su, not (notUsedSymbols |> List.exists (fun s -> s = su.Symbol)))
-
-                            let spans = 
-                                getCategoriesAndLocations (usedSymbolUses, parseResults.ParseTree, lexer, getTextLine)
-                                |> Array.sortBy (fun { WordSpan = { Line = line }} -> line)
-=======
                         let getSymbolDeclLocation fsSymbol =
                             projectFactory.GetSymbolDeclarationLocation fsSymbol doc.FilePath project                                  
-
+                        
+                        let getTextLine i = snapshot.GetLineFromLineNumber(i).GetText()
+                        
                         let! symbolsUses, lexer =
                             vsLanguageService.GetAllUsesOfAllSymbolsInFile (snapshot, doc.FilePath, project, AllowStaleResults.No,
                                                                             includeUnusedDeclarations, getSymbolDeclLocation)
@@ -154,11 +98,10 @@
                                      |> Map.ofSeq),
                                 OpenDeclarationGetter.getOpenDeclarations parseResults.ParseTree entities qualifyOpenDeclarations
                             else None, []
-
+                             
                         let spans = 
-                            getCategoriesAndLocations (symbolsUses, parseResults.ParseTree, lexer, openDeclarations, entitiesMap)
+                            getCategoriesAndLocations (symbolsUses, parseResults.ParseTree, lexer, getTextLine, openDeclarations, entitiesMap)
                             |> Array.sortBy (fun { WordSpan = { Line = line }} -> line)
->>>>>>> 08194e11
                         
                         state.Swap (fun _ -> 
                             Some { SnapshotSpan = SnapshotSpan (snapshot, 0, snapshot.Length);
