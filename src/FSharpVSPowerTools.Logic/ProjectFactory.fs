--- conflicted
+++ resolved
@@ -203,11 +203,7 @@
             (solutionBuildEventListener :> IDisposable).Dispose()
 
 
-<<<<<<< HEAD
-type BasicProjectFactory() =
-=======
 type BasicProjectFactory(events: EnvDTE80.Events2) =
->>>>>>> e966c3d7
     let fsharpProjectsCache = ref None
     let cache = Cache<ProjectUniqueName, ProjectProvider>()
 
@@ -215,17 +211,12 @@
         debug "[ProjectFactory] %s changed." project.Name
         cache.Remove project.FullName
 
-<<<<<<< HEAD
-    member __.ListFSharpProjectsInSolution(dte: DTE) =
-        let rec handleProject (p: Project) = 
-=======
     do events.SolutionEvents.add_AfterClosing (fun _ -> 
         fsharpProjectsCache := None
         cache.Clear())
 
     member __.ListFSharpProjectsInSolution(dte: DTE) =
         let rec handleProject (p: Project) =
->>>>>>> e966c3d7
             if p === null then []
             elif isFSharpProject p then [ p ]
             elif p.Kind = EnvDTE80.ProjectKinds.vsProjectKindSolutionFolder then handleProjectItems p.ProjectItems
