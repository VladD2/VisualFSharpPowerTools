﻿namespace FSharpVSPowerTools.ProjectSystem

open System
open System.IO
open System.Diagnostics
open EnvDTE
open VSLangProj
open FSharp.CompilerBinding
open FSharpVSPowerTools

type IProjectProvider =
    abstract ProjectFileName: string
    abstract UniqueName: string
    abstract TargetFSharpCoreVersion: string
    abstract TargetFramework: FSharpTargetFramework
    abstract CompilerOptions: string array
    abstract SourceFiles: string array

type ProjectProvider(project: VSProject) = 
    do Debug.Assert(project <> null && project.Project <> null, "Input project should be well-formed.")
    
    let getProperty (tag: string) =
        let prop = try project.Project.Properties.[tag] with _ -> null
        match prop with
        | null -> null
        | _ -> prop.Value.ToString()

    let currentDir = getProperty "FullPath"
    
    let projectFileName = 
        let fileName = getProperty "FileName"
        Debug.Assert(fileName <> null && currentDir <> null, "Should have a file name for the project.")
        Path.Combine(currentDir, fileName)

    let projectOpt = ProjectParser.load projectFileName

    let references = 
        project.References
        |> Seq.cast<Reference>
        // Since project references are resolved automatically, we include it here
        // Path.GetFullPath will escape path strings correctly
        |> Seq.map (fun r -> Path.GetFullPath(r.Path))
        |> Seq.map (fun path -> sprintf "-r:%s" path)

    interface IProjectProvider with
        member x.ProjectFileName = projectFileName
        member x.UniqueName = project.Project.UniqueName

        member x.TargetFSharpCoreVersion = 
            getProperty "TargetFSharpCoreVersion"

        member x.TargetFramework = 
            match getProperty "TargetFrameworkVersion" with
            | null | "v4.5" | "v4.5.1" -> FSharpTargetFramework.NET_4_5
            | "v4.0" -> FSharpTargetFramework.NET_4_0
            | "v3.5" -> FSharpTargetFramework.NET_3_5
            | "v3.0" -> FSharpTargetFramework.NET_3_5
            | "v2.0" -> FSharpTargetFramework.NET_2_0
            | _ -> invalidArg "prop" "Unsupported .NET framework version"

        member x.CompilerOptions = 
            match projectOpt with
            | Some p ->
                [| 
                    yield! ProjectParser.getOptionsWithoutReferences p
                    yield! references 
                |]
            | None ->
                debug "[Project System] Can't read project file. Fall back to default compiler flags."
                [|  
                   yield "--noframework"
                   yield "--debug-"
                   yield "--optimize-"
                   yield "--tailcalls-"
                   yield! references
                |]

        member x.SourceFiles = 
            match projectOpt with
            | Some p ->
                ProjectParser.getFiles p
            | None ->
                debug "[Project System] Can't read project file. Fall back to incomplete source files."
                let projectItems = project.Project.ProjectItems
                Debug.Assert (Seq.cast<ProjectItem> projectItems <> null && projectItems.Count > 0, "Should have file names in the project.")
                projectItems
                |> Seq.cast<ProjectItem>
                |> Seq.filter (fun item -> try item.Document <> null with _ -> false)
                |> Seq.choose (fun item -> 
                    let buildAction = item.Properties.["BuildAction"].Value.ToString()
                    if buildAction = "BuildAction=Compile" then Some item else None)    
                |> Seq.map (fun item -> Path.Combine(currentDir, item.Properties.["FileName"].Value.ToString()))
                |> Seq.toArray

type VirtualProjectProvider (doc: Document) = 
    do Debug.Assert (doc <> null, "Input document should not be null.")
    
    interface IProjectProvider with
        member x.ProjectFileName = null
        member x.UniqueName = "DummyProject-for-" + doc.FullName
        member x.TargetFSharpCoreVersion = null
        member x.TargetFramework = FSharpTargetFramework.NET_4_5

        member x.CompilerOptions = 
            [|  
                yield "--noframework"
                yield "--debug-"
                yield "--optimize-"
                yield "--tailcalls-"
            |]

        member x.SourceFiles = [|doc.FullName|]

/// Cache of ProjectProviders. Listens for projects changes and invalidates itself.
module ProjectCache =
    type UniqueProjectName = string
    type Projects = Map<UniqueProjectName, IProjectProvider>

<<<<<<< HEAD
    [<NoEquality; NoComparison>]
=======
    [<NoComparison>]
>>>>>>> 5d508266
    type private Message = 
        | Get of Document * AsyncReplyChannel<IProjectProvider option>
        | Update of VSProject
        | Put of Project * AsyncReplyChannel<ProjectProvider option>
    
    let projectUpdated = Event<_>()

    let private agent = MailboxProcessor.Start(fun inbox ->
        let obtainProject (projects: Projects) (vsProject: VSProject option) = 
            let project = maybe {
                let! vsProject = vsProject
                let! project = Option.ofNull vsProject.Project
                return! 
                    match projects |> Map.tryFind project.UniqueName with
                    | None -> 
                        try
                            debug "[ProjectsCache] Creating new project provider."
                            Some (ProjectProvider vsProject :> IProjectProvider)
                        with _ -> 
                            debug "[ProjectsCache] Can't find containing project. Probably the document is opened in an ad-hoc way."
                            None
                    | x -> debug "[ProjectsCache] Found cached project provider."; x }
            let projects =
                match project with
                | Some p -> projects |> Map.add p.UniqueName p
                | _ -> projects
            projects, project

        let removeProject (projects: Projects) (vsProject: VSProject) =
            match Option.ofNull vsProject.Project with
            | Some project ->
                debug "[ProjectsCache] %s has been removed from cache." project.UniqueName
                projects |> Map.remove project.UniqueName
            | None -> projects

        let rec loop (projects: Projects) = async {
            let! msg = inbox.Receive()
            match msg with
            | Put(project, r) ->
                let projects, project =
                    let vsProject = try Option.ofNull (project.Object :?> VSProject) with _ -> None
                    match vsProject with
                    | None -> projects, None
                    | x -> obtainProject projects x
                r.Reply project
                return! loop projects
            | Get (doc, r) ->
                let projects, project = obtainProject projects doc.ProjectItem.VSProject
                let project = project |> Option.orElse (Some (VirtualProjectProvider doc :> _))
                r.Reply project
                return! loop projects
            | Update vsProject -> 
                let projects = removeProject projects vsProject
                let projects, project = obtainProject projects (Some vsProject)
                project |> Option.iter projectUpdated.Trigger
                return! loop projects }
        loop Map.empty)

    agent.Error.Add (fail "%O")
    // attaches listener to the given instance of VSUtils.SolutionEvents
    let connect (solutionEvents: VSUtils.SolutionEvents) = solutionEvents.ProjectChanged.Add(Update >> agent.Post)
    /// Returns ProjectProvider for given Document.
    let getProject document = agent.PostAndReply (fun r -> Get (document, r))
    /// Returns ProjectProvider for given Project.
    let putProject project = agent.PostAndReply (fun r -> Put (project, r))
    /// Raised when a project is changed.
    let projectChanged = projectUpdated.Publish<|MERGE_RESOLUTION|>--- conflicted
+++ resolved
@@ -116,15 +116,11 @@
     type UniqueProjectName = string
     type Projects = Map<UniqueProjectName, IProjectProvider>
 
-<<<<<<< HEAD
     [<NoEquality; NoComparison>]
-=======
-    [<NoComparison>]
->>>>>>> 5d508266
     type private Message = 
         | Get of Document * AsyncReplyChannel<IProjectProvider option>
         | Update of VSProject
-        | Put of Project * AsyncReplyChannel<ProjectProvider option>
+        | Put of Project * AsyncReplyChannel<IProjectProvider option>
     
     let projectUpdated = Event<_>()
 
