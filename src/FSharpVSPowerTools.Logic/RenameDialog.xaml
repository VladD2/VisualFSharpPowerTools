﻿<Window xmlns="http://schemas.microsoft.com/winfx/2006/xaml/presentation"
             xmlns:x="http://schemas.microsoft.com/winfx/2006/xaml"
             xmlns:mc="http://schemas.openxmlformats.org/markup-compatibility/2006" 
             xmlns:d="http://schemas.microsoft.com/expression/blend/2008" 
             xmlns:local="clr-namespace:FSharpVSPowerTools.Refactoring;assembly=FSharpVSPowerTools.Logic" 
             mc:Ignorable="d" 
            WindowStyle="ToolWindow"
            Width="512" Height="215" Background="White" FocusManager.FocusedElement="{Binding ElementName=txtName}">
    
    <Grid>
        <Grid.Resources>
            <ControlTemplate x:Key="InputErrorTemplate">
                <DockPanel>
                    <Ellipse DockPanel.Dock="Right" Margin="2,0" ToolTip="Contains invalid data" Width="10" Height="10">
                        <Ellipse.Fill>
                            <LinearGradientBrush>
                                <GradientStop Color="#11FF1111" Offset="0" />
                                <GradientStop Color="#FFFF0000" Offset="1" />
                            </LinearGradientBrush>
                        </Ellipse.Fill>
                    </Ellipse>
                    <AdornedElementPlaceholder />
                </DockPanel>
            </ControlTemplate>
            <Style TargetType="TextBox">
                <Setter Property="Margin" Value="4,4,15,4" />
                <Setter Property="Validation.ErrorTemplate" Value="{StaticResource InputErrorTemplate}" />
                <Style.Triggers>
                    <Trigger Property="Validation.HasError" Value="True">
                        <Setter Property="ToolTip">
                            <Setter.Value>
                                <Binding 
                            Path="(Validation.Errors).CurrentItem.ErrorContent"
                            RelativeSource="{x:Static RelativeSource.Self}"
                            />
                            </Setter.Value>
                        </Setter>
                    </Trigger>
                </Style.Triggers>
            </Style>
        </Grid.Resources>
        <Grid.RowDefinitions>
            <RowDefinition Height="32" />
            <RowDefinition Height="110" />
            <RowDefinition Height="*" />
        </Grid.RowDefinitions>
        <Button Content="Cancel" Height="23" HorizontalAlignment="Right" Margin="0,0,100,6" VerticalAlignment="Bottom" Width="75" Grid.Row="2" Name="btnCancel" IsCancel="True" />
        <Button Content="Ok" Height="23" HorizontalAlignment="Right" Margin="0,0,12,6" VerticalAlignment="Bottom" Width="75" Grid.Row="2" Name="btnOk" IsDefault="true"/>
        <Grid Background="LightGray" Grid.Row="1" HorizontalAlignment="Stretch" VerticalAlignment="Stretch">
<<<<<<< HEAD
            <TextBox Height="23" HorizontalAlignment="Stretch" Margin="12,0,12,0" Name="txtName" VerticalAlignment="Center" Text="{Binding Name}" />
            <Label Content="Enter a new name:" Height="28" HorizontalAlignment="Left" Margin="5,16,0,0" VerticalAlignment="Top" />
=======
            <TextBox Height="23" HorizontalAlignment="Stretch" Margin="20,43,20.453,43.585" Name="txtName" VerticalAlignment="Center" 
                     Text="{Binding Path=Name, 
                                    UpdateSourceTrigger=PropertyChanged, 
                                    ValidatesOnExceptions=True,
                                    ValidatesOnDataErrors=True,
                                    NotifyOnValidationError=True}">
            </TextBox>
            <Label Content="Enter a new name:" Height="28" HorizontalAlignment="Left" Margin="12,19,0,0" VerticalAlignment="Top" />
>>>>>>> eb4d4507
        </Grid>
        <Label Content="F# Power Tools - Rename" HorizontalAlignment="Left" Margin="12,0,0,0" VerticalAlignment="Top" FontWeight="Bold" />
    </Grid>
</Window>
<|MERGE_RESOLUTION|>--- conflicted
+++ resolved
@@ -45,12 +45,8 @@
             <RowDefinition Height="*" />
         </Grid.RowDefinitions>
         <Button Content="Cancel" Height="23" HorizontalAlignment="Right" Margin="0,0,100,6" VerticalAlignment="Bottom" Width="75" Grid.Row="2" Name="btnCancel" IsCancel="True" />
-        <Button Content="Ok" Height="23" HorizontalAlignment="Right" Margin="0,0,12,6" VerticalAlignment="Bottom" Width="75" Grid.Row="2" Name="btnOk" IsDefault="true"/>
+        <Button Content="Ok" Height="23" HorizontalAlignment="Right" Margin="0,0,12,6" VerticalAlignment="Bottom" Width="75" Grid.Row="2" Name="btnOk" IsDefault="true" IsEnabled="False"/>
         <Grid Background="LightGray" Grid.Row="1" HorizontalAlignment="Stretch" VerticalAlignment="Stretch">
-<<<<<<< HEAD
-            <TextBox Height="23" HorizontalAlignment="Stretch" Margin="12,0,12,0" Name="txtName" VerticalAlignment="Center" Text="{Binding Name}" />
-            <Label Content="Enter a new name:" Height="28" HorizontalAlignment="Left" Margin="5,16,0,0" VerticalAlignment="Top" />
-=======
             <TextBox Height="23" HorizontalAlignment="Stretch" Margin="20,43,20.453,43.585" Name="txtName" VerticalAlignment="Center" 
                      Text="{Binding Path=Name, 
                                     UpdateSourceTrigger=PropertyChanged, 
@@ -58,8 +54,7 @@
                                     ValidatesOnDataErrors=True,
                                     NotifyOnValidationError=True}">
             </TextBox>
-            <Label Content="Enter a new name:" Height="28" HorizontalAlignment="Left" Margin="12,19,0,0" VerticalAlignment="Top" />
->>>>>>> eb4d4507
+            <Label Content="Enter a new name:" Height="28" HorizontalAlignment="Left" Margin="5,16,0,0" VerticalAlignment="Top" />
         </Grid>
         <Label Content="F# Power Tools - Rename" HorizontalAlignment="Left" Margin="12,0,0,0" VerticalAlignment="Top" FontWeight="Bold" />
     </Grid>
