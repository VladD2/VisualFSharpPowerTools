﻿namespace FSharpVSPowerTools.ProjectSystem

open FSharpVSPowerTools
open Microsoft.VisualStudio.Text
open FSharpVSPowerTools
open Microsoft.FSharp.Compiler.SourceCodeServices
open System.ComponentModel.Composition

[<Export>]
type VSLanguageService() =
    // TODO: we should reparse the stale document and cache it
    let instance = FSharp.CompilerBinding.LanguageService(fun _ -> ())
    do ProjectCache.projectChanged.Add (fun p -> 
        debug "[Language Service] InteractiveChecker.InvalidateConfiguration for %s" p.ProjectFileName
        let opts = instance.GetCheckerOptions (null, p.ProjectFileName, null, p.SourceFiles, 
                                               p.CompilerOptions, p.TargetFramework)
        instance.Checker.InvalidateConfiguration opts)

<<<<<<< HEAD
    member this.GetSymbol(point: SnapshotPoint, projectProvider : ProjectProvider) =
=======
    let getSymbol (point: SnapshotPoint) (projectProvider: IProjectProvider) =
>>>>>>> 5d508266
        let source = point.Snapshot.GetText()
        let line = point.Snapshot.GetLineNumberFromPosition point.Position
        let col = point.Position - point.GetContainingLine().Start.Position
        let lineStr = point.GetContainingLine().GetText()                
        let args = projectProvider.CompilerOptions                
        instance.GetSymbol (source, line, col, lineStr, args)
        |> Option.map (fun symbol -> point.FromRange symbol.Range)

<<<<<<< HEAD
    member this.ProcessNavigableItemsInProject(openDocuments, (projectProvider: ProjectProvider), processNavigableItems, ct) =
        instance.ProcessParseTrees(
            projectProvider.ProjectFileName, 
            openDocuments, 
            projectProvider.SourceFiles, 
            projectProvider.CompilerOptions, 
            projectProvider.TargetFramework, 
            (Navigation.NavigableItemsCollector.collect >> processNavigableItems), 
            ct)

    member this.FindUsages (word: SnapshotSpan, currentFile: string, projectProvider: ProjectProvider) =
=======
    let findUsages (word: SnapshotSpan) (currentFile: string) (projectProvider: IProjectProvider) =
>>>>>>> 5d508266
        async {
            try 
                let (_, _, endLine, endCol) = word.ToRange()
                let projectFileName = projectProvider.ProjectFileName
                let source = word.Snapshot.GetText()
                let currentLine = word.Start.GetContainingLine().GetText()
                let framework = projectProvider.TargetFramework
                let args = projectProvider.CompilerOptions
                let sourceFiles = 
                    match projectProvider.SourceFiles with
                    // If there is no source file, use currentFile as an independent script
                    | [||] -> [| currentFile |] 
                    | files -> files
            
                debug "[Language Service] Get symbol references for '%s' at line %d col %d on %A framework and '%s' arguments" 
                      (word.GetText()) endLine endCol framework (String.concat " " args)
            
                return! instance.GetUsesOfSymbolAtLocation(projectFileName, currentFile, source, sourceFiles, 
                                                           endLine, endCol, currentLine, args, framework)
            with e ->
                debug "[Language Service] %O exception occurs while updating." e
                return None }

    member this.Checker = instance.Checker<|MERGE_RESOLUTION|>--- conflicted
+++ resolved
@@ -16,11 +16,7 @@
                                                p.CompilerOptions, p.TargetFramework)
         instance.Checker.InvalidateConfiguration opts)
 
-<<<<<<< HEAD
-    member this.GetSymbol(point: SnapshotPoint, projectProvider : ProjectProvider) =
-=======
-    let getSymbol (point: SnapshotPoint) (projectProvider: IProjectProvider) =
->>>>>>> 5d508266
+    member this.GetSymbol(point: SnapshotPoint, projectProvider : IProjectProvider) =
         let source = point.Snapshot.GetText()
         let line = point.Snapshot.GetLineNumberFromPosition point.Position
         let col = point.Position - point.GetContainingLine().Start.Position
@@ -29,8 +25,7 @@
         instance.GetSymbol (source, line, col, lineStr, args)
         |> Option.map (fun symbol -> point.FromRange symbol.Range)
 
-<<<<<<< HEAD
-    member this.ProcessNavigableItemsInProject(openDocuments, (projectProvider: ProjectProvider), processNavigableItems, ct) =
+    member this.ProcessNavigableItemsInProject(openDocuments, (projectProvider: IProjectProvider), processNavigableItems, ct) =
         instance.ProcessParseTrees(
             projectProvider.ProjectFileName, 
             openDocuments, 
@@ -40,10 +35,7 @@
             (Navigation.NavigableItemsCollector.collect >> processNavigableItems), 
             ct)
 
-    member this.FindUsages (word: SnapshotSpan, currentFile: string, projectProvider: ProjectProvider) =
-=======
-    let findUsages (word: SnapshotSpan) (currentFile: string) (projectProvider: IProjectProvider) =
->>>>>>> 5d508266
+    member this.FindUsages (word: SnapshotSpan, currentFile: string, projectProvider: IProjectProvider) =
         async {
             try 
                 let (_, _, endLine, endCol) = word.ToRange()
