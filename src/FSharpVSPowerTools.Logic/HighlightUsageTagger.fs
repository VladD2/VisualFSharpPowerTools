--- conflicted
+++ resolved
@@ -41,12 +41,7 @@
         async {
             if currentRequest = requestedPoint then
                 try
-<<<<<<< HEAD
-                    let! res = VSLanguageService.findUsages newWord fileName projectProvider
-=======
-                    let! res = 
-                        vsLanguageService.FindUsages(newWord, fileName, projectProvider)
->>>>>>> 8aa76db6
+                    let! res = vsLanguageService.FindUsages(newWord, fileName, projectProvider)
                     let results =
                         res
                         |> Option.map (fun (_, lastIdent, _, refs) -> 
