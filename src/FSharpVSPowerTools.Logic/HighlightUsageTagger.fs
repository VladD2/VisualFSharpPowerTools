﻿namespace FSharpVSPowerTools.HighlightUsage

open System
open System.IO
open System.Collections.Generic
open Microsoft.VisualStudio.Text
open Microsoft.VisualStudio.Text.Editor
open Microsoft.VisualStudio.Text.Tagging
open Microsoft.VisualStudio.Text.Operations
open FSharpVSPowerTools
open FSharpVSPowerTools.ProjectSystem

// Reference at http://social.msdn.microsoft.com/Forums/vstudio/en-US/8e0f71f6-4794-4f0e-9a63-a8b55bc22e00/predefined-textmarkertag?forum=vsx

type HighlightUsageTag() = 
    inherit TextMarkerTag("MarkerFormatDefinition/HighlightedReference")

// Reference at http://msdn.microsoft.com/en-us/library/vstudio/dd885121.aspx

/// This tagger will provide tags for every word in the buffer that
/// matches the word currently under the cursor.
type HighlightUsageTagger(view: ITextView, sourceBuffer: ITextBuffer, textSearchService: ITextSearchService, vsLanguageService : VSLanguageService, serviceProvider: IServiceProvider) as self =
    let tagsChanged = Event<_, _>()
    let updateLock = obj()
    let mutable wordSpans = NormalizedSnapshotSpanCollection()
    let mutable currentWord = None
    let mutable requestedPoint = SnapshotPoint()

    // Perform a synchronous update, in case multiple background threads are running
    let synchronousUpdate(currentRequest: SnapshotPoint, newSpans: NormalizedSnapshotSpanCollection, newWord: SnapshotSpan option) =
        lock updateLock (fun () ->
            if currentRequest = requestedPoint then
                wordSpans <- newSpans
                currentWord <- newWord
                let span = SnapshotSpan(sourceBuffer.CurrentSnapshot, 0, sourceBuffer.CurrentSnapshot.Length)
                tagsChanged.Trigger(self, SnapshotSpanEventArgs(span)))

    let doUpdate (currentRequest: SnapshotPoint, newWord: SnapshotSpan, newWordSpans: SnapshotSpan seq, 
                  fileName: string, projectProvider: IProjectProvider) =
        async {
            if currentRequest = requestedPoint then
                try
                    let! res = 
                        vsLanguageService.FindUsages(newWord, fileName, projectProvider)
                    let results =
                        res
                        |> Option.map (fun (_, lastIdent, _, refs) -> 
                            refs 
                            |> Seq.choose (fun symbolUse -> 
                                // We have to filter by full paths otherwise the range is invalid wrt current snapshot
                                if Path.GetFullPath(symbolUse.FileName) = Path.GetFullPath(fileName) then
                                    Some (fromFSharpPos view.TextSnapshot symbolUse.RangeAlternate)
                                else None)
                            |> Seq.map (fun span -> 
                                // Sometimes F.C.S returns a composite identifier which should be truncated
                                let index = span.GetText().LastIndexOf (lastIdent)
                                if index > 0 then 
                                    SnapshotSpan(view.TextSnapshot, span.Start.Position + index, span.Length - index)
                                else span)
                            |> Seq.toList)
                    return 
                        match results with
                        | Some references -> 
                            let possibleSpans = HashSet(newWordSpans)
                            let references = references |> List.filter possibleSpans.Contains
                            // Ignore symbols without any use
                            let word = if Seq.isEmpty references then None else Some newWord
                            synchronousUpdate (currentRequest, NormalizedSnapshotSpanCollection references, word)
                        | None ->
                            // Return empty values in order to clear up markers
                            synchronousUpdate (currentRequest, NormalizedSnapshotSpanCollection(), None)
                with e ->
                debug "[Highlight Usage] %O exception occurs while updating." e
                return synchronousUpdate (currentRequest, NormalizedSnapshotSpanCollection(), None)
            } |> Async.Start

    let updateWordAdornments() =
        let currentRequest = requestedPoint
        // Find all words in the buffer like the one the caret is on

        maybe {
            let dte = serviceProvider.GetService<EnvDTE.DTE, Microsoft.VisualStudio.Shell.Interop.SDTE>()
            let! doc = Dte.getActiveDocument(dte)
            let! project = ProjectCache.getProject doc
<<<<<<< HEAD
            let! newWord = vsLanguageService.GetSymbol(currentRequest, project)
=======
            let! newWord,_ = VSLanguageService.getSymbol currentRequest project
>>>>>>> 0257169d
            // If this is the same word we currently have, we're done (e.g. caret moved within a word).
            match currentWord with
            | Some cw when cw = newWord -> ()
            | _ ->
                // Find the new spans
                let newSpans = 
                    FindData(newWord.GetText(), newWord.Snapshot, FindOptions = FindOptions.MatchCase)
                    |> textSearchService.FindAll
                // If we are still up-to-date (another change hasn't happened yet), do a real update
                doUpdate (currentRequest, newWord, newSpans, doc.FullName, project) }
        |> function
           | None -> synchronousUpdate (currentRequest, NormalizedSnapshotSpanCollection(), None)
           | _ -> ()

    let updateAtCaretPosition(caretPosition: CaretPosition) =
        match sourceBuffer.GetSnapshotPoint caretPosition with
        | Some point ->
            // If the new cursor position is still within the current word (and on the same snapshot),
            // we don't need to check it.
            match currentWord with
            | Some cw when cw.Snapshot = view.TextSnapshot && 
                           point.CompareTo cw.Start >= 0 &&
                           point.CompareTo cw.End <= 0 -> ()
            | _ ->
                requestedPoint <- point
                updateWordAdornments()
        | _ -> ()

    let viewLayoutChanged = 
        EventHandler<_>(fun _ (e: TextViewLayoutChangedEventArgs) ->
            // If a new snapshot wasn't generated, then skip this layout 
            if e.NewSnapshot <> e.OldSnapshot then  
                updateAtCaretPosition(view.Caret.Position))

    let caretPositionChanged =
        EventHandler<_>(fun _ (e: CaretPositionChangedEventArgs) ->
            updateAtCaretPosition(e.NewPosition))

    do
        view.LayoutChanged.AddHandler(viewLayoutChanged)
        view.Caret.PositionChanged.AddHandler(caretPositionChanged)

    interface ITagger<HighlightUsageTag> with
        member x.GetTags (spans: NormalizedSnapshotSpanCollection): ITagSpan<HighlightUsageTag> seq =
            seq {
                match currentWord with
                | Some word when spans.Count <> 0 && wordSpans.Count <> 0 ->
                    let wordSpans, word =
                        match spans.[0].Snapshot = wordSpans.[0].Snapshot with
                        | true -> wordSpans, word
                        | false ->
                            // If the requested snapshot isn't the same as the one our words are on, translate our spans
                            // to the expected snapshot
                            NormalizedSnapshotSpanCollection (wordSpans |> Seq.map (fun span -> 
                                span.TranslateTo(spans.[0].Snapshot, SpanTrackingMode.EdgeExclusive))),
                            word.TranslateTo(spans.[0].Snapshot, SpanTrackingMode.EdgeExclusive)

                    // First, yield back the word the cursor is under (if it overlaps)
                    // Note that we'll yield back the same word again in the wordspans collection;
                    // the duplication here is expected.
                    if spans.OverlapsWith(NormalizedSnapshotSpanCollection word) then
                        yield TagSpan<HighlightUsageTag>(word, HighlightUsageTag()) :> ITagSpan<_>

                    // Second, yield all the other words in the file
                    for span in NormalizedSnapshotSpanCollection.Overlap(spans, wordSpans) ->
                        TagSpan<HighlightUsageTag>(span, HighlightUsageTag()) :> ITagSpan<_>
                | _ -> ()
            }
        member x.add_TagsChanged(handler) = tagsChanged.Publish.AddHandler(handler)
        member x.remove_TagsChanged(handler) = tagsChanged.Publish.RemoveHandler(handler)
         
    interface IDisposable with
        member x.Dispose() = 
            view.LayoutChanged.RemoveHandler(viewLayoutChanged)
            view.Caret.PositionChanged.RemoveHandler(caretPositionChanged)<|MERGE_RESOLUTION|>--- conflicted
+++ resolved
@@ -82,11 +82,7 @@
             let dte = serviceProvider.GetService<EnvDTE.DTE, Microsoft.VisualStudio.Shell.Interop.SDTE>()
             let! doc = Dte.getActiveDocument(dte)
             let! project = ProjectCache.getProject doc
-<<<<<<< HEAD
             let! newWord = vsLanguageService.GetSymbol(currentRequest, project)
-=======
-            let! newWord,_ = VSLanguageService.getSymbol currentRequest project
->>>>>>> 0257169d
             // If this is the same word we currently have, we're done (e.g. caret moved within a word).
             match currentWord with
             | Some cw when cw = newWord -> ()
