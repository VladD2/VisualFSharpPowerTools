--- conflicted
+++ resolved
@@ -327,7 +327,6 @@
             if String.IsNullOrEmpty s then None else Some s)
 
     let navigateToSource (fsSymbol: FSharpSymbol) (url: string) = 
-<<<<<<< HEAD
         fsSymbol.ImplementationLocation
         |> Option.iter (fun r ->
             // NOTE: other source code hostings might have different url templates
@@ -351,7 +350,8 @@
                 | String.StartsWith "https://raw.github.com" _-> formattedGithubUrl
                 | String.StartsWith "https://github.com" _-> formattedGithubUrl
                 | String.StartsWith "https://bitbucket.org" _-> 
-                    sprintf "%s#cl-%d" (url |> replace "/raw/" "/src/") r.StartLine
+                    let fileName = Path.GetFileName r.FileName
+                    sprintf "%s?fileviewer=file-view-default#%s-%d" (url |> replace "/raw/" "/src/") fileName r.StartLine
                 | String.Contains ".codebasehq.com" _-> sprintf "%s#L%d" (url |> replace "/raw/" "/blob/") r.StartLine
                 | String.StartsWith "https://gitlab.com" _-> sprintf "%s#L%d" (url |> replace "/raw/" "/blob/") r.StartLine
                 | other -> other
@@ -360,50 +360,6 @@
                 currentUrl <- Some url
                 urlChanged |> Option.iter (fun event -> event.Trigger(UrlChangeEventArgs(url)))
             Process.Start(browserUrl) |> ignore)
-=======
-        async {
-            use handler = new HttpClientHandler(UseDefaultCredentials = true)
-            use http = new HttpClient(handler)
-            let! response = http.GetAsync(url) |> Async.AwaitTask
-            if response.IsSuccessStatusCode then
-                fsSymbol.ImplementationLocation
-                |> Option.iter (fun r ->
-                    // NOTE: other source code hostings might have different url templates
-                    let m = Regex.Matches(url, "[0-9a-fA-F]{32}") |> Seq.cast<Match> |> Seq.tryHead
-                    let replaceBlob (m: Match option) url =
-                        match m with
-                        | Some m when m.Success ->
-                            replace m.Value (sprintf "blob/%s" m.Value) url
-                        | _ -> url
-                    let browserUrl =
-                        let formattedGithubUrl =  
-                            sprintf "%s#L%d" 
-                             (url 
-                             |> replace "raw.githubusercontent" "github" 
-                             |> replace "raw.github" "github"
-                             |> replaceBlob m)
-                             r.StartLine
-
-                        match url with
-                        | String.StartsWith "https://raw.githubusercontent.com" _-> formattedGithubUrl
-                        | String.StartsWith "https://raw.github.com" _-> formattedGithubUrl
-                        | String.StartsWith "https://github.com" _-> formattedGithubUrl
-                        | String.StartsWith "https://bitbucket.org" _-> 
-                            let fileName = Path.GetFileName r.FileName
-                            sprintf "%s?fileviewer=file-view-default#%s-%d" (url |> replace "/raw/" "/src/") fileName r.StartLine
-                        | String.Contains ".codebasehq.com" _-> sprintf "%s#L%d" (url |> replace "/raw/" "/blob/") r.StartLine
-                        | String.StartsWith "https://gitlab.com" _-> sprintf "%s#L%d" (url |> replace "/raw/" "/blob/") r.StartLine
-                        | other -> other
-
-                    if fireNavigationEvent then
-                        currentUrl <- Some url
-                        urlChanged |> Option.iter (fun event -> event.Trigger(UrlChangeEventArgs(url)))                        
-                    Process.Start(browserUrl) |> ignore)
-            else
-                let statusBar = serviceProvider.GetService<IVsStatusbar, SVsStatusbar>()
-                statusBar.SetText(sprintf "The url '%s' is invalid with error code %A." url response.StatusCode) |> ignore
-        }
->>>>>>> 69db2c46
 
     let tryFindSourceUrl (fsSymbol: FSharpSymbol) = 
         let changeExt ext path = Path.ChangeExtension(path, ext)
