﻿module FSharpVSPowerTools.Outlining

open System
open Microsoft.VisualStudio.Text
open Microsoft.VisualStudio.Text.Tagging
open FSharpVSPowerTools
open FSharpVSPowerTools.Utils
open FSharpVSPowerTools.ProjectSystem
open FSharpVSPowerTools.UntypedAstUtils.Outlining
open Microsoft.VisualStudio.Shell.Interop
open System.Threading
open System.Text
<<<<<<< HEAD
=======
open Microsoft.VisualStudio.Text.Projection
open Microsoft.VisualStudio.Text.Editor
open System.Windows.Media
open System.Windows
open System.Windows.Controls
>>>>>>> 22a52c2d
open Microsoft.FSharp.Compiler.Ast

let [<Literal>] private UpdateDelay = 200us
let [<Literal>] private MaxTooltipLines = 25

type ScopedSpan = Collapse * SnapshotSpan
<<<<<<< HEAD
=======

/// A colored outlining hint control similar to
/// https://github.com/dotnet/roslyn/blob/57aaa6c9d8bc1995edfc261b968777666172f1b8/src/EditorFeatures/Core/Implementation/Outlining/OutliningTaggerProvider.Tag.cs
type OutliningControl(createView: ITextBuffer -> IWpfTextView, createBuffer) as self =
    inherit ContentControl()

    do self.IsVisibleChanged.Add (fun (e: DependencyPropertyChangedEventArgs) ->
        match e.NewValue, self.Content with
        | (:? bool as nowVisible), null ->
            if nowVisible then
                let view = createView (createBuffer())
                self.Content <- view.VisualElement
        | (:? bool as nowVisible), (:? ITextView as content) ->
            if not nowVisible then
                content.Close()
                self.Content <- null
        | _ -> ())

    override __.ToString() =
        match self.Content with
        | null ->
            createBuffer().CurrentSnapshot.GetText()
        | content ->
            (content :?> ITextView).TextBuffer.CurrentSnapshot.GetText()

let sizeToFit (view: IWpfTextView) =
    let isNormal d = (not (Double.IsNaN d)) && (not (Double.IsInfinity d))
    let suffixLineCount = 2
    view.VisualElement.Height <- view.LineHeight * float (view.TextBuffer.CurrentSnapshot.LineCount + suffixLineCount)

    // In order to compute the width, we need "MaxTextRightCoordinate", but we won't have
    // that until a layout event occurs.  Fortunately, a layout event is going to occur because we set
    // 'Height' above.
    view.LayoutChanged.Add  (fun _ ->
        view.VisualElement.Dispatcher.BeginInvoke(Action(fun () ->
            let newWidth = view.MaxTextRightCoordinate
            let currentWidth = view.VisualElement.Width
            if isNormal newWidth && isNormal currentWidth && newWidth <= currentWidth then ()
            else
                view.VisualElement.Width <- view.MaxTextRightCoordinate))
        |> ignore)
>>>>>>> 22a52c2d

type OutliningTagger
    (textDocument: ITextDocument,
     serviceProvider : IServiceProvider,
     textEditorFactoryService: ITextEditorFactoryService,
     projectionBufferFactoryService: IProjectionBufferFactoryService,
     projectFactory: ProjectFactory,
     languageService: VSLanguageService) as self =

    let buffer = textDocument.TextBuffer
    let tagsChanged = Event<_,_> ()
    let mutable scopedSnapSpans : ScopedSpan [] = [||]
    let mutable oldAST = None : ParsedInput option


    let tagTrigger () =
        tagsChanged.Trigger (self, SnapshotSpanEventArgs buffer.CurrentSnapshot.FullSpan)

    /// triggerUpdate -=> tagsChanged
    let triggerUpdate newSnapshotSpans = scopedSnapSpans <- newSnapshotSpans; tagTrigger ()

    /// convert the FSharp compiler range in SRanges into a snapshotspan and tuple it with its Scope tag
    let fromSRange (snapshot: ITextSnapshot) (sr: scopeRange) : ScopedSpan option = 
        let r = sr.Range
        match VSUtils.fromRange snapshot (r.StartLine, r.StartColumn, r.EndLine, r.EndColumn) with
        | Some sshot -> Some (sr.Collapse,sshot)
        | None       -> None


    // There are times when the compiler will return an empty parse tree due to an error in the source file
    // when this happens if we use that empty tree outlining tags will not be created and any scopes that had
    // been collapsed will explode back open causing an annoying buffer shift. To prevent this behavior we check
    // for an empty ast via it's range and ignore it if the length is zero
    let checkAST (oldtree:ParsedInput option) (newTree:ParsedInput) : bool =
<<<<<<< HEAD
        if oldtree.IsNone then true 
        // Check the parsed AST to see if it's empty via it's range
        elif newTree.Range.StartColumn = newTree.Range.EndColumn  
=======
        if oldtree.IsNone then true
        // Check the parsed AST to see if it's empty via it's range
        elif newTree.Range.StartColumn = newTree.Range.EndColumn
>>>>>>> 22a52c2d
         &&  newTree.Range.StartLine = newTree.Range.EndLine then false else true


    /// doUpdate -=> triggerUpdate -=> tagsChanged
    let doUpdate () =
        let uiContext = SynchronizationContext.Current
        asyncMaybe {
            let dte = serviceProvider.GetService<EnvDTE.DTE, SDTE>()
            let snapshot = buffer.CurrentSnapshot in let source = snapshot.GetText ()
            let! doc = dte.GetCurrentDocument (textDocument.FilePath)
            let! project = projectFactory.CreateForDocument buffer doc
            let! parseFileResults = languageService.ParseFileInProject (doc.FullName, source, project) |> AsyncMaybe.liftAsync
            let! ast = parseFileResults.ParseTree
            //Logging.logInfo "|Outlining|\nAST Range\n%A" ast.Range
            Logging.logInfo "|Outlining|\nAST\n%A" ast
            if checkAST oldAST ast then
                oldAST <- Some ast
<<<<<<< HEAD
                let ranges = (getOutliningRanges>>Seq.choose (fromSRange snapshot)>>Array.ofSeq) ast                
                do! Async.SwitchToContext uiContext |> AsyncMaybe.liftAsync
                triggerUpdate ranges
        } 
        |> Async.Ignore 
=======
                let ranges = (getOutliningRanges>>Seq.choose (fromSRange snapshot)>>Array.ofSeq) ast
                do! Async.SwitchToContext uiContext |> AsyncMaybe.liftAsync
                triggerUpdate ranges
        }
        |> Async.Ignore
>>>>>>> 22a52c2d
        |> Async.StartInThreadPoolSafe


    /// viewUpdate -=> doUpdate -=> triggerUpdate -=> tagsChanged
    let docEventListener =
        new DocumentEventListener ([ViewChange.bufferEvent buffer], UpdateDelay, doUpdate) :> IDisposable

    /// Find the length of the shortest whitespace indentation in the textblock used for the outlining
    let inferIndent (text: string) =
        let countleadingWhitespace (str: string) =
            let rec loop acc =
                if acc >= str.Length then acc
                elif not (Char.IsWhiteSpace str.[acc]) then acc
                else loop (acc+1)
            loop 0

        // To find the smallest indentation, an empty line can't serve as the seed
        let lines = String.getLines text

        let rec tryFindStartingLine idx  =
            if idx >= lines.Length then None  // return None if all the lines are blank
            elif String.IsNullOrWhiteSpace lines.[idx] then tryFindStartingLine (idx+1)
            else Some idx // found suitable starting line

        match tryFindStartingLine 0 with
        | None -> 0
        | Some startIndex ->
            if lines = [||] then 0 else
            let minIndent =
                let seed = countleadingWhitespace lines.[startIndex]
                (seed, lines.[startIndex..])
                ||> Array.fold (fun indent line ->
                    if String.IsNullOrWhiteSpace line then indent // skip over empty lines, we don't want them skewing our min
                    else countleadingWhitespace line |> min indent)
            minIndent

    let createElisionBufferView (textEditorFactoryService: ITextEditorFactoryService) (finalBuffer: ITextBuffer) =
        let roles = textEditorFactoryService.CreateTextViewRoleSet("")
        let view = textEditorFactoryService.CreateTextView(finalBuffer, roles, Background = Brushes.Transparent)
        view.ZoomLevel <- 0.75 * view.ZoomLevel
        sizeToFit view
        view

    let createElisionBufferNoIndent (suffixOpt: string option) (projectionBufferFactoryService: IProjectionBufferFactoryService) (hintSnapshotSpan: SnapshotSpan) =
        let exposedSpans = NormalizedSnapshotSpanCollection(hintSnapshotSpan)
        let elisionBuffer = projectionBufferFactoryService.CreateElisionBuffer(
                                projectionEditResolver = null,
                                exposedSpans = exposedSpans,
                                options = ElisionBufferOptions.None)

        let snapshot = hintSnapshotSpan.Snapshot
        let indentationColumn = inferIndent (hintSnapshotSpan.GetText())
        let spansToElide = ResizeArray<Span>()

        let startLineNumber = snapshot.GetLineNumberFromPosition(hintSnapshotSpan.Span.Start)
        let endLineNumber = snapshot.GetLineNumberFromPosition(hintSnapshotSpan.Span.End)

        for lineNumber in startLineNumber..endLineNumber do
            let line = snapshot.GetLineFromLineNumber(lineNumber)
            let lineStart = line.Start.Position
            spansToElide.Add(Span.FromBounds(lineStart, lineStart + indentationColumn))

        elisionBuffer.ElideSpans(NormalizedSpanCollection(spansToElide)) |> ignore

        match suffixOpt with
        | Some suffix ->
            let elisionSpan = elisionBuffer.CurrentSnapshot.FullSpan
            let sourceSpans: obj [] =
                [|
                    elisionSpan.Snapshot.CreateTrackingSpan(elisionSpan.Span, SpanTrackingMode.EdgeExclusive);
                    suffix
                |]
            projectionBufferFactoryService.CreateProjectionBuffer(
                projectionEditResolver = null,
                sourceSpans = sourceSpans,
                options = ProjectionBufferOptions.None) :> ITextBuffer
        | None ->
            elisionBuffer :> ITextBuffer

    // drills down into the snapshot text to find the first non whitespace line
    // to display as the text inside the collapse box preceding the `...`
    let getHintText (snapshotSpan:SnapshotSpan) =
        let snapshot= snapshotSpan.Snapshot
        let firstLineNum = snapshot.GetLineNumberFromPosition(snapshotSpan.Start.Position)
        let rec loop acc =
            if acc >= snapshot.LineCount + firstLineNum then "" else
            let text =  if acc = firstLineNum then
                            let _,colstart,_,_ = snapshotSpan.ToRange ()
                            snapshot.GetLineFromLineNumber(acc).GetText().Substring(colstart).Trim()
                        else snapshot.GetLineFromLineNumber(acc).GetText().Trim()
            if String.IsNullOrWhiteSpace text then loop (acc+1) else text
        loop firstLineNum

    let createTagSpan ((scope,snapshotSpan): ScopedSpan) =
        try
            let snapshot = snapshotSpan.Snapshot in let firstLine = snapshot.GetLineFromPosition (snapshotSpan.Start.Position)
            let mutable lastLine = snapshot.GetLineFromPosition (snapshotSpan.End.Position)

            let nHintLines = lastLine.LineNumber - firstLine.LineNumber + 1
            if nHintLines > MaxTooltipLines then
                lastLine <- snapshot.GetLineFromLineNumber (firstLine.LineNumber + MaxTooltipLines - 1)

            let missingLinesCount = max (nHintLines - MaxTooltipLines) 0

            let hintSnapshotSpan = SnapshotSpan (firstLine.Start, lastLine.End)
            let belowSpan = SnapshotSpan (firstLine.End, snapshotSpan.End)
<<<<<<< HEAD
            let collapseText, collapseSpan = 
                let textHint = (getHintText snapshotSpan) + "..."
                let arrowText, arrowSpan = 
                    let idx = firstLine.GetText().IndexOf "->"
                    if idx = -1 then 
                        (textHint, belowSpan)
                    else 
=======
            let collapseText, collapseSpan =
                let textHint = (getHintText snapshotSpan) + "..."
                let arrowText, arrowSpan =
                    let idx = firstLine.GetText().IndexOf "->"
                    if idx = -1 then
                        (textHint, belowSpan)
                    else
>>>>>>> 22a52c2d
                        let arrowSpan = SnapshotSpan (SnapshotPoint(snapshot, firstLine.Start.Position + idx + 2), snapshotSpan.End )
                        ( getHintText arrowSpan, arrowSpan)
                match scope with
                | Collapse.Same -> (textHint, snapshotSpan)
                | Collapse.``->`` -> (arrowText, arrowSpan )
                | _ (* Scope.Below *) -> ("...", belowSpan )
            TagSpan ( collapseSpan,
                    { new IOutliningRegionTag with
                        member __.CollapsedForm      = collapseText :> obj
                        member __.IsDefaultCollapsed = false
                        member __.IsImplementation   = false
                        member __.CollapsedHintForm  =
                            OutliningControl((createElisionBufferView textEditorFactoryService),
                                             (fun _ ->
                                                let suffixOpt =
                                                    match missingLinesCount with
                                                    | 0 -> None
                                                    | n -> Some (sprintf "\n\n +%d lines..." n)
                                                createElisionBufferNoIndent suffixOpt projectionBufferFactoryService hintSnapshotSpan)) :> _
                    }) :> ITagSpan<_>
        with
        | :? ArgumentOutOfRangeException ->
            Logging.logInfo "ArgumentOutOfRangeException in Outlining.Tagger.createTagSpan"
            null


    /// viewUpdate -=> doUpdate -=> triggerUpdate -=> tagsChanged -=> getTags
    let getTags (normalizedSnapshotSpans: NormalizedSnapshotSpanCollection) : IOutliningRegionTag ITagSpan seq =
        match Seq.isEmpty normalizedSnapshotSpans, Array.isEmpty scopedSnapSpans with
        | false, false ->
            let newSnapshot = (Seq.head normalizedSnapshotSpans).Snapshot
            if newSnapshot.Version <> (snd scopedSnapSpans.[0]).Snapshot.Version then
                scopedSnapSpans <- scopedSnapSpans
                                   |> Array.map (fun (scp,spn) ->
                                        scp, spn.TranslateTo (newSnapshot, SpanTrackingMode.EdgeExclusive))
            scopedSnapSpans
            |> Seq.filter (snd >> normalizedSnapshotSpans.IntersectsWith)
            |> Seq.map createTagSpan
        | true , _
        | _    , true -> Seq.empty


    // Construct tags on creation
    do  tagTrigger()


    interface ITagger<IOutliningRegionTag> with
        member __.GetTags spans =
            protectOrDefault (fun _ -> getTags spans) Seq.empty


        [<CLIEvent>]
        member __.TagsChanged = tagsChanged.Publish

    interface IDisposable with
        member __.Dispose() =
            scopedSnapSpans <- [||]
            docEventListener.Dispose ()<|MERGE_RESOLUTION|>--- conflicted
+++ resolved
@@ -10,22 +10,17 @@
 open Microsoft.VisualStudio.Shell.Interop
 open System.Threading
 open System.Text
-<<<<<<< HEAD
-=======
 open Microsoft.VisualStudio.Text.Projection
 open Microsoft.VisualStudio.Text.Editor
 open System.Windows.Media
 open System.Windows
 open System.Windows.Controls
->>>>>>> 22a52c2d
 open Microsoft.FSharp.Compiler.Ast
 
 let [<Literal>] private UpdateDelay = 200us
 let [<Literal>] private MaxTooltipLines = 25
 
 type ScopedSpan = Collapse * SnapshotSpan
-<<<<<<< HEAD
-=======
 
 /// A colored outlining hint control similar to
 /// https://github.com/dotnet/roslyn/blob/57aaa6c9d8bc1995edfc261b968777666172f1b8/src/EditorFeatures/Core/Implementation/Outlining/OutliningTaggerProvider.Tag.cs
@@ -67,7 +62,6 @@
             else
                 view.VisualElement.Width <- view.MaxTextRightCoordinate))
         |> ignore)
->>>>>>> 22a52c2d
 
 type OutliningTagger
     (textDocument: ITextDocument,
@@ -90,7 +84,7 @@
     let triggerUpdate newSnapshotSpans = scopedSnapSpans <- newSnapshotSpans; tagTrigger ()
 
     /// convert the FSharp compiler range in SRanges into a snapshotspan and tuple it with its Scope tag
-    let fromSRange (snapshot: ITextSnapshot) (sr: scopeRange) : ScopedSpan option = 
+    let fromSRange (snapshot: ITextSnapshot) (sr: scopeRange) : ScopedSpan option =
         let r = sr.Range
         match VSUtils.fromRange snapshot (r.StartLine, r.StartColumn, r.EndLine, r.EndColumn) with
         | Some sshot -> Some (sr.Collapse,sshot)
@@ -102,15 +96,9 @@
     // been collapsed will explode back open causing an annoying buffer shift. To prevent this behavior we check
     // for an empty ast via it's range and ignore it if the length is zero
     let checkAST (oldtree:ParsedInput option) (newTree:ParsedInput) : bool =
-<<<<<<< HEAD
-        if oldtree.IsNone then true 
-        // Check the parsed AST to see if it's empty via it's range
-        elif newTree.Range.StartColumn = newTree.Range.EndColumn  
-=======
         if oldtree.IsNone then true
         // Check the parsed AST to see if it's empty via it's range
         elif newTree.Range.StartColumn = newTree.Range.EndColumn
->>>>>>> 22a52c2d
          &&  newTree.Range.StartLine = newTree.Range.EndLine then false else true
 
 
@@ -128,19 +116,11 @@
             Logging.logInfo "|Outlining|\nAST\n%A" ast
             if checkAST oldAST ast then
                 oldAST <- Some ast
-<<<<<<< HEAD
-                let ranges = (getOutliningRanges>>Seq.choose (fromSRange snapshot)>>Array.ofSeq) ast                
-                do! Async.SwitchToContext uiContext |> AsyncMaybe.liftAsync
-                triggerUpdate ranges
-        } 
-        |> Async.Ignore 
-=======
                 let ranges = (getOutliningRanges>>Seq.choose (fromSRange snapshot)>>Array.ofSeq) ast
                 do! Async.SwitchToContext uiContext |> AsyncMaybe.liftAsync
                 triggerUpdate ranges
         }
         |> Async.Ignore
->>>>>>> 22a52c2d
         |> Async.StartInThreadPoolSafe
 
 
@@ -247,15 +227,6 @@
 
             let hintSnapshotSpan = SnapshotSpan (firstLine.Start, lastLine.End)
             let belowSpan = SnapshotSpan (firstLine.End, snapshotSpan.End)
-<<<<<<< HEAD
-            let collapseText, collapseSpan = 
-                let textHint = (getHintText snapshotSpan) + "..."
-                let arrowText, arrowSpan = 
-                    let idx = firstLine.GetText().IndexOf "->"
-                    if idx = -1 then 
-                        (textHint, belowSpan)
-                    else 
-=======
             let collapseText, collapseSpan =
                 let textHint = (getHintText snapshotSpan) + "..."
                 let arrowText, arrowSpan =
@@ -263,7 +234,6 @@
                     if idx = -1 then
                         (textHint, belowSpan)
                     else
->>>>>>> 22a52c2d
                         let arrowSpan = SnapshotSpan (SnapshotPoint(snapshot, firstLine.Start.Position + idx + 2), snapshotSpan.End )
                         ( getHintText arrowSpan, arrowSpan)
                 match scope with
