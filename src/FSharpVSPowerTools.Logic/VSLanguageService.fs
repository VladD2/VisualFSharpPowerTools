﻿namespace FSharpVSPowerTools.ProjectSystem

open FSharpVSPowerTools
open FSharp.ViewModule.Progress
open Microsoft.VisualStudio.Editor
open System.ComponentModel.Composition
open Microsoft.VisualStudio.Text
open Microsoft.VisualStudio.TextManager.Interop
open System.IO
open Microsoft.FSharp.Compiler.SourceCodeServices

type FilePath = string

[<RequireQualifiedAccess; NoComparison>]
type SymbolDeclarationLocation = 
    | File
    | Projects of IProjectProvider list // Source file where a symbol is declared may be included into several projects

and IProjectProvider =
    abstract IsForStandaloneScript: bool
    abstract ProjectFileName: string
    abstract TargetFramework: FSharpTargetFramework
    abstract CompilerOptions: string []
    abstract SourceFiles: string []
    abstract FullOutputFilePath: string
    abstract GetReferencedProjects: unit -> IProjectProvider list
    abstract GetAllReferencedProjectFileNames: unit -> string list
    abstract GetProjectCheckerOptions: LanguageService -> Async<ProjectOptions>

[<Export>]
type VSLanguageService
    [<ImportingConstructor>] 
    (editorFactory: IVsEditorAdaptersFactoryService, 
     fsharpLanguageService: FSharpLanguageService,
     openDocumentsTracker: OpenDocumentsTracker) =

    let instance = LanguageService (ignore, FileSystem openDocumentsTracker)
    
    let getProjectOptions (project: IProjectProvider) =
        async {
            let! opts = project.GetProjectCheckerOptions(instance)
            let projectFiles = Set.ofArray project.SourceFiles 
            let openDocumentsChangeTimes = 
                    openDocumentsTracker.MapOpenDocuments (fun (KeyValue (file, doc)) -> file, doc)
                    |> Seq.choose (fun (file, doc) -> 
                        if doc.Document.IsDirty && projectFiles |> Set.contains file then Some doc.LastChangeTime else None)
                    |> Seq.toList
        
            return 
                match openDocumentsChangeTimes with
                | [] -> opts
                | changeTimes -> { opts with LoadTime = List.max (opts.LoadTime::changeTimes) }
        }

    let buildQueryLexState (textBuffer: ITextBuffer) source defines line =
        try
            let vsColorState = editorFactory.GetBufferAdapter(textBuffer) :?> IVsTextColorState
            let colorState = fsharpLanguageService.GetColorStateAtStartOfLine(vsColorState, line)
            fsharpLanguageService.LexStateOfColorState(colorState)
        with e ->
            debug "[Language Service] %O exception occurs while querying lexing states." e
            Lexer.queryLexState source defines line

    let filterSymbolUsesDuplicates (uses: FSharpSymbolUse[]) =
        uses
        |> Seq.map (fun symbolUse -> (symbolUse.FileName, symbolUse))
        |> Seq.groupBy (fst >> Path.GetFullPathSafe)
        |> Seq.map (fun (_, symbolUses) -> 
            symbolUses 
            |> Seq.map snd 
            |> Seq.distinctBy (fun s -> s.RangeAlternate))
        |> Seq.concat
        |> Seq.toArray
        
    member x.GetSymbol(point: SnapshotPoint, projectProvider: IProjectProvider) =
        let source = point.Snapshot.GetText()
        let line = point.Snapshot.GetLineNumberFromPosition point.Position
        let col = point.Position - point.GetContainingLine().Start.Position
        let lineStr = point.GetContainingLine().GetText()                
        let args = projectProvider.CompilerOptions
        let snapshotSpanFromRange (snapshot: ITextSnapshot) (lineStart, colStart, lineEnd, colEnd) =
            let startPos = snapshot.GetLineFromLineNumber(lineStart).Start.Position + colStart
            let endPos = snapshot.GetLineFromLineNumber(lineEnd).Start.Position + colEnd
            SnapshotSpan(snapshot, startPos, endPos - startPos)
                                
        Lexer.getSymbol source line col lineStr args (buildQueryLexState point.Snapshot.TextBuffer)
        |> Option.map (fun symbol -> snapshotSpanFromRange point.Snapshot symbol.Range, symbol)

    member x.TokenizeLine(textBuffer: ITextBuffer, args: string[], line) =
        let snapshot = textBuffer.CurrentSnapshot
        let source = snapshot.GetText()
        let lineStr = snapshot.GetLineFromLineNumber(line).GetText()
        Lexer.tokenizeLine source args line lineStr (buildQueryLexState textBuffer)

    member x.ParseFileInProject (currentFile: string, source, projectProvider: IProjectProvider) =
        async {
            let! opts = projectProvider.GetProjectCheckerOptions instance
            return! instance.ParseFileInProject(opts, currentFile, source) 
        }

    member x.ProcessNavigableItemsInProject(openDocuments, projectProvider: IProjectProvider, processNavigableItems, ct) =
        instance.ProcessParseTrees(
            projectProvider.ProjectFileName, 
            openDocuments, 
            projectProvider.SourceFiles, 
            projectProvider.CompilerOptions, 
            projectProvider.TargetFramework, 
            (Navigation.NavigableItemsCollector.collect >> processNavigableItems), 
            ct)        

    member x.FindUsages (word: SnapshotSpan, currentFile: string, currentProject: IProjectProvider, projectsToCheck: IProjectProvider list, ?progress : OperationState -> unit) =
        async {
            try                 
                let (_, _, endLine, endCol) = word.ToRange()
                let source = word.Snapshot.GetText()
                let currentLine = word.Start.GetContainingLine().GetText()
                let framework = currentProject.TargetFramework
                let args = currentProject.CompilerOptions
            
                debug "[Language Service] Get symbol references for '%s' at line %d col %d on %A framework and '%s' arguments" 
                      (word.GetText()) endLine endCol framework (String.concat " " args)
            
                reportProgress progress (Reporting(Resource.findSymbolUseCurrentProject))
                let! currentProjectOptions = getProjectOptions currentProject
                reportProgress progress (Reporting(Resource.findSymbolUseOtherProjects))
                let! projectsToCheckOptions = 
                    projectsToCheck 
                    |> List.toArray
                    |> Async.Array.map getProjectOptions

                reportProgress progress (Reporting(Resource.findSymbolUseAllProjects))
                let! res =
                    instance.GetUsesOfSymbolInProjectAtLocationInFile
                        (currentProjectOptions, projectsToCheckOptions, currentFile, source, endLine, endCol, 
                         currentLine, args, buildQueryLexState word.Snapshot.TextBuffer, progress)
                return 
                    res 
                    |> Option.map (fun (symbol, lastIdent, refs) -> 
                        symbol, lastIdent, filterSymbolUsesDuplicates refs)
            with e ->
                debug "[Language Service] %O exception occurs while updating." e
                return None }

    member x.FindUsagesInFile (word: SnapshotSpan, sym: Symbol, currentFile: string, projectProvider: IProjectProvider, stale) =
        async {
            try 
                let (_, _, endLine, endCol) = word.ToRange()
                let framework = projectProvider.TargetFramework
                let args = projectProvider.CompilerOptions
            
                debug "[Language Service] Get symbol references for '%s' at line %d col %d on %A framework and '%s' arguments" 
                      (word.GetText()) endLine endCol framework (String.concat " " args)
            
                let! res = x.GetFSharpSymbolUse (word, sym, currentFile, projectProvider, stale)
                return 
                    res 
                    |> Option.map (fun (_, checkResults) -> 
                        x.FindUsagesInFile (word, sym, checkResults)
                        |> Async.map (Option.map (fun (symbol, ident, refs) -> symbol, ident, filterSymbolUsesDuplicates refs)))
            with e ->
                debug "[Language Service] %O exception occurs while updating." e
                return None }

    member x.FindUsagesInFile (word: SnapshotSpan, sym: Symbol, fileScopedCheckResults: ParseAndCheckResults) =
        async {
            try 
                let (_, _, endLine, _) = word.ToRange()
                let currentLine = word.Start.GetContainingLine().GetText()
            
                debug "[Language Service] Get symbol references for '%s' at line %d col %d" (word.GetText()) endLine sym.RightColumn
                let! res = fileScopedCheckResults.GetUsesOfSymbolInFileAtLocation (endLine, sym.RightColumn, currentLine, sym.Text)
                return res |> Option.map (fun (symbol, ident, refs) -> symbol, ident, filterSymbolUsesDuplicates refs)
            with e ->
                debug "[Language Service] %O exception occurs while finding usages in file." e
                return None
        }

    member x.GetFSharpSymbolUse (word: SnapshotSpan, symbol: Symbol, currentFile: string, projectProvider: IProjectProvider, stale) = 
        async {
            let (_, _, endLine, _) = word.ToRange()
            let source = word.Snapshot.GetText()
            let currentLine = word.Start.GetContainingLine().GetText()
            let! opts = projectProvider.GetProjectCheckerOptions instance
            let! results = instance.ParseAndCheckFileInProject(opts, currentFile, source, stale)
            let! symbol = results.GetSymbolUseAtLocation (endLine+1, symbol.RightColumn, currentLine, [symbol.Text])
            return symbol |> Option.map (fun s -> s, results)
        }

    member x.GetAllUsesOfAllSymbolsInFile (snapshot: ITextSnapshot, currentFile: string, projectProvider: IProjectProvider, stale) = 
        async {
            let source = snapshot.GetText()
            let args = projectProvider.CompilerOptions
            let lexer = 
                let getLineStr line =
                    let lineStart,_,_,_ = SnapshotSpan(snapshot, 0, snapshot.Length).ToRange()
                    let lineNumber = line - lineStart
                    snapshot.GetLineFromLineNumber(lineNumber).GetText() 

                { new ILexer with
                    member x.GetSymbolFromTokensAtLocation (tokens, line, col) =
                        Lexer.getSymbolFromTokens tokens line col (getLineStr line)
                    member x.TokenizeLine line =
                        Lexer.tokenizeLine source args line (getLineStr line) (buildQueryLexState snapshot.TextBuffer) }

            let! opts = projectProvider.GetProjectCheckerOptions instance
            let! symbolUses = instance.GetAllUsesOfAllSymbolsInFile(opts, currentFile, source, stale)
            return symbolUses, lexer
        }

<<<<<<< HEAD
    /// Get all the uses in the project of a symbol in the given file (using 'source' as the source for the file)
    member x.IsSymbolUsedInProjects(symbol: FSharpSymbol, currentProjectName: FilePath, projects: IProjectProvider list) =
        async {
            let! projectOptions = 
                projects 
                |> List.toArray
                |> Async.Array.map getProjectOptions
            return! instance.IsSymbolUsedInProjects (symbol, currentProjectName, projectOptions) }
=======
     member x.GetAllEntities (fileName, source, project: IProjectProvider) =
        async { 
            let! opts = project.GetProjectCheckerOptions(instance)
            try 
                return! instance.GetAllEntitiesInProjectAndReferencedAssemblies (opts, fileName, source)
            with e ->
                debug "[LanguageService] GetAllSymbols raises exception: %O" (string e)
                return None
        }
>>>>>>> 179e053d

    member x.InvalidateProject (projectProvider: IProjectProvider) = 
        async {
            let! opts = projectProvider.GetProjectCheckerOptions(instance) 
            return instance.Checker.InvalidateConfiguration opts
        }

    member x.ClearCaches() = 
        debug "[Language Service] Clearing FCS caches."
        instance.Checker.ClearLanguageServiceRootCachesAndCollectAndFinalizeAllTransients()
    
    member x.Checker = instance.Checker<|MERGE_RESOLUTION|>--- conflicted
+++ resolved
@@ -207,7 +207,16 @@
             return symbolUses, lexer
         }
 
-<<<<<<< HEAD
+     member x.GetAllEntities (fileName, source, project: IProjectProvider) =
+        async { 
+            let! opts = project.GetProjectCheckerOptions(instance)
+            try 
+                return! instance.GetAllEntitiesInProjectAndReferencedAssemblies (opts, fileName, source)
+            with e ->
+                debug "[LanguageService] GetAllSymbols raises exception: %O" (string e)
+                return None
+        }
+
     /// Get all the uses in the project of a symbol in the given file (using 'source' as the source for the file)
     member x.IsSymbolUsedInProjects(symbol: FSharpSymbol, currentProjectName: FilePath, projects: IProjectProvider list) =
         async {
@@ -216,17 +225,6 @@
                 |> List.toArray
                 |> Async.Array.map getProjectOptions
             return! instance.IsSymbolUsedInProjects (symbol, currentProjectName, projectOptions) }
-=======
-     member x.GetAllEntities (fileName, source, project: IProjectProvider) =
-        async { 
-            let! opts = project.GetProjectCheckerOptions(instance)
-            try 
-                return! instance.GetAllEntitiesInProjectAndReferencedAssemblies (opts, fileName, source)
-            with e ->
-                debug "[LanguageService] GetAllSymbols raises exception: %O" (string e)
-                return None
-        }
->>>>>>> 179e053d
 
     member x.InvalidateProject (projectProvider: IProjectProvider) = 
         async {
