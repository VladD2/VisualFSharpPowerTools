--- conflicted
+++ resolved
@@ -59,11 +59,10 @@
     <Compile Include="ProjectProvider.fs" />
     <Compile Include="LanguageService.fs" />
     <Compile Include="HighlightUsageTagger.fs" />
-<<<<<<< HEAD
+    <Compile Include="RenameDialog.fs" />
+    <Compile Include="RenameCommandFilter.fs" />
+    <None Include="RenameDialog.xaml" />
     <None Include="packages.config" />
-=======
-    <Compile Include="RenameCommandFilter.fs" />
->>>>>>> 40b373af
   </ItemGroup>
   <ItemGroup>
     <Reference Include="EnvDTE, Version=8.0.0.0, Culture=neutral, PublicKeyToken=b03f5f7f11d50a3a">
@@ -74,6 +73,10 @@
     </Reference>
     <Reference Include="FSharp.Core, Version=$(TargetFSharpCoreVersion), Culture=neutral, PublicKeyToken=b03f5f7f11d50a3a">
       <Private>False</Private>
+    </Reference>
+    <Reference Include="FSharpx.TypeProviders.Xaml">
+      <HintPath>..\..\packages\FSharpx.TypeProviders.Xaml.1.8.41\lib\40\FSharpx.TypeProviders.Xaml.dll</HintPath>
+      <Private>True</Private>
     </Reference>
     <Reference Include="Microsoft.Build" />
     <Reference Include="Microsoft.Build.Engine" />
