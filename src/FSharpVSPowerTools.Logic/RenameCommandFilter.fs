--- conflicted
+++ resolved
@@ -83,53 +83,6 @@
         
         match word with
         | Some (state, cw, symbol) ->
-<<<<<<< HEAD
-            async {
-                let! results = 
-                    // We pass AllowStaleResults.No here because we really need a 100% accurate symbol w.r.t. all prior files,
-                    // in order to by able to make accurate symbol comparisons during renaming.
-                    vsLanguageService.GetFSharpSymbolUse(cw, symbol, state.File, state.Project, AllowStaleResults.No)
-                match results with
-                | Some(fsSymbolUse, fileScopedCheckResults) ->
-                    let dte = serviceProvider.GetService<EnvDTE.DTE, SDTE>()
-                    let symbolDeclarationLocation = projectFactory.GetSymbolDeclarationLocation state.Project.IsForStandaloneScript fsSymbolUse.Symbol dte state.File
-
-                    match symbolDeclarationLocation with
-                    | Some scope ->
-                        let model = RenameDialogModel (cw.GetText(), symbol, fsSymbolUse.Symbol)
-                        let wnd = UI.loadRenameDialog model
-                        let hostWnd = Window.GetWindow(view.VisualElement)
-                        wnd.WindowStartupLocation <- WindowStartupLocation.CenterOwner
-                        wnd.Owner <- hostWnd
-                        let res = x.ShowDialog wnd
-                        match res with
-                        | Some true -> 
-                            let! results =
-                                match scope with
-                                | SymbolDeclarationLocation.File -> vsLanguageService.FindUsagesInFile (cw, symbol, fileScopedCheckResults)
-                                | SymbolDeclarationLocation.Projects declarationProjects -> 
-                                    let dependentProjects = projectFactory.GetDependentProjects dte declarationProjects
-                                    vsLanguageService.FindUsages (cw, state.File, state.Project, dependentProjects)
-                            let usages =
-                                results
-                                |> Option.map (fun (symbol, lastIdent, refs) -> 
-                                    symbol, lastIdent,
-                                        refs 
-                                        |> Seq.map (fun symbolUse -> (symbolUse.FileName, symbolUse.RangeAlternate))
-                                        |> Seq.groupBy (fst >> Path.GetFullPath)
-                                        |> Seq.map (fun (fileName, symbolUses) -> fileName, Seq.map snd symbolUses |> Seq.toList)
-                                        |> Seq.toList)
-                            match usages with
-                            | Some (_, currentName, references) ->
-                                return rename currentName model.Name references
-                            | None -> 
-                                return ()
-                        | _ -> return ()
-                    | _ -> return messageBoxError Resource.renameErrorMessage
-                | _ ->
-                    return ()
-            } |> Async.StartImmediateSafe
-=======
             // cancellation token source used to cancel all async operations throughout the rename process
             use cts = new System.Threading.CancellationTokenSource()
             let dte = serviceProvider.GetService<EnvDTE.DTE, SDTE>()
@@ -146,7 +99,8 @@
                         return None
                     | Some(fsSymbolUse, fileScopedCheckResults) ->
                     
-                        let symbolDeclarationLocation = projectFactory.GetSymbolUsageScope state.Project.IsForStandaloneScript fsSymbolUse.Symbol dte state.File
+                        let symbolDeclarationLocation = 
+                            projectFactory.GetSymbolDeclarationLocation state.Project.IsForStandaloneScript fsSymbolUse.Symbol dte state.File
 
                         match symbolDeclarationLocation with
                         | Some scope ->
@@ -192,7 +146,6 @@
             let viewmodel = RenameDialogViewModel (cw.GetText(), symbol, initializationWorkflow, renameWorkflow, cts)
             let wnd = UI.loadRenameDialog viewmodel hostWnd                        
             x.ShowDialog wnd |> ignore
->>>>>>> 69f4ff27
         | _ -> ()
 
     member x.ShowDialog (wnd: Window) =
