﻿[<AutoOpen>]
module FSharpVSPowerTools.ProjectSystem.VSUtils

open System
open System.Text.RegularExpressions
open Microsoft.VisualStudio.Text
open Microsoft.VisualStudio.Text.Editor
open Microsoft.VisualStudio.Text.Classification
open Microsoft.VisualStudio.Text.Tagging
open Microsoft.VisualStudio.Text.Operations
open Microsoft.VisualStudio.Utilities
open Microsoft.FSharp.Compiler.Range
open FSharpVSPowerTools

/// Retrieve snapshot from VS zero-based positions
let fromFSharpPos (snapshot: ITextSnapshot) (r: range) =
    let startPos = snapshot.GetLineFromLineNumber(r.StartLine - 1).Start.Position + r.StartColumn
    let endPos = snapshot.GetLineFromLineNumber(r.EndLine - 1).Start.Position + r.EndColumn
    SnapshotSpan(snapshot, startPos, endPos - startPos)

open Microsoft.FSharp.Compiler.PrettyNaming

let private isDoubleBacktickIdent (s: string) =
    if s.StartsWith("``") && s.EndsWith("``") && s.Length > 4 then
        let inner = s.Substring("``".Length, s.Length - "````".Length)
        not (inner.Contains("``"))
    else
        false

let isIdentifier (s: string) =
    if isDoubleBacktickIdent s then
        true
    else
        s |> Seq.mapi (fun i c -> i, c)
          |> Seq.forall (fun (i, c) -> 
                if i = 0 then IsIdentifierFirstCharacter c else IsIdentifierPartCharacter c) 

let isOperator (s: string) = 
    let allowedChars = Set.ofList ['!'; '%'; '&'; '*'; '+'; '-'; '.'; '/'; '<'; '='; '>'; '?'; '@'; '^'; '|'; '~']
    (IsPrefixOperator s || IsInfixOperator s || IsTernaryOperator s)
    && (s.ToCharArray() |> Array.forall (fun c -> Set.contains c allowedChars))

let inline private isTypeParameter (prefix: char) (s: string) =
    match s.Length with
    | 0 | 1 -> false
    | _ -> s.[0] = prefix && isIdentifier (s.Substring(1))

let isGenericTypeParameter = isTypeParameter '''
let isStaticallyResolvedTypeParameter = isTypeParameter '^'

type SnapshotPoint with
    member x.FromRange (lineStart, colStart, lineEnd, colEnd) =
        let startPos = x.Snapshot.GetLineFromLineNumber(lineStart).Start.Position + colStart
        let endPos = x.Snapshot.GetLineFromLineNumber(lineEnd).Start.Position + colEnd
        SnapshotSpan(x.Snapshot, startPos, endPos - startPos)
    member x.InSpan (span: SnapshotSpan) = x.CompareTo span.Start >= 0 && x.CompareTo span.End <= 0

type SnapshotSpan with
    /// Return corresponding zero-based range
    member x.ToRange() =
        let lineStart = x.Snapshot.GetLineNumberFromPosition(x.Start.Position)
        let lineEnd = x.Snapshot.GetLineNumberFromPosition(x.End.Position)
        let startLine = x.Snapshot.GetLineFromPosition(x.Start.Position)
        let endLine = x.Snapshot.GetLineFromPosition(x.End.Position)
        let colStart = x.Start.Position - startLine.Start.Position
        let colEnd = x.End.Position - endLine.Start.Position
        (lineStart, colStart, lineEnd, colEnd - 1)

type ITextBuffer with
    member x.GetSnapshotPoint (position: CaretPosition) = 
        Option.ofNullable <| position.Point.GetPoint(x, position.Affinity)

type IServiceProvider with
    member x.GetService<'T>() = x.GetService(typeof<'T>) :?> 'T
    member x.GetService<'T, 'S>() = x.GetService(typeof<'S>) :?> 'T

open System.Runtime.InteropServices
open Microsoft.VisualStudio
open Microsoft.VisualStudio.Editor
open Microsoft.VisualStudio.Shell
open Microsoft.VisualStudio.Shell.Interop
open Microsoft.VisualStudio.TextManager.Interop
open Microsoft.VisualStudio.ComponentModelHost

// This is for updating documents after refactoring
// Reference at https://pytools.codeplex.com/SourceControl/latest#Python/Product/PythonTools/PythonToolsPackage.cs

type DocumentUpdater(serviceProvider: IServiceProvider) = 
    member x.OpenDocument(fileName: string, [<Out>] viewAdapter: byref<IVsTextView>, pWindowFrame: byref<IVsWindowFrame>) = 
        let _textMgr = Package.GetGlobalService(typedefof<SVsTextManager>) :?> IVsTextManager
        let _uiShellOpenDocument = Package.GetGlobalService(typedefof<SVsUIShellOpenDocument>) :?> IVsUIShellOpenDocument
        let hierarchy = ref null
        let itemid = ref 0u
        VsShellUtilities.OpenDocument(serviceProvider, fileName, Guid.Empty, hierarchy, itemid, &pWindowFrame, &viewAdapter)

    member x.GetBufferForDocument(fileName: string) = 
        let viewAdapter = ref null
        let frame = ref null
        x.OpenDocument(fileName, viewAdapter, frame)

        let lines = ref null
        ErrorHandler.ThrowOnFailure((!viewAdapter).GetBuffer(lines)) |> ignore

        let componentModel = Package.GetGlobalService(typedefof<SComponentModel>) :?> IComponentModel
        let adapter = componentModel.GetService<IVsEditorAdaptersFactoryService>()
        adapter.GetDocumentBuffer(!lines)

    member x.BeginGlobalUndo(key: string) = 
        let linkedUndo = Package.GetGlobalService(typedefof<SVsLinkedUndoTransactionManager>) :?> IVsLinkedUndoTransactionManager
        ErrorHandler.ThrowOnFailure(linkedUndo.OpenLinkedUndo(uint32 LinkedTransactionFlags2.mdtGlobal, key)) |> ignore
        linkedUndo

    member x.EndGlobalUndo(linkedUndo: IVsLinkedUndoTransactionManager) = 
        ErrorHandler.ThrowOnFailure(linkedUndo.CloseLinkedUndo()) |> ignore

open Microsoft.VisualStudio.Shell
open EnvDTE
open VSLangProj
open System.Diagnostics

module Dte =
    let getActiveDocument(dte: DTE) =
        let doc =
            maybe {
                let! doc = Option.ofNull dte.ActiveDocument
                let! item = Option.ofNull doc.ProjectItem 
                let! _ = Option.ofNull item.ContainingProject 
                return doc }
        match doc with
        | None -> fail "Should be able to find active document and active project."
        | _ -> ()
        doc
    

type ProjectItem with
    member x.VSProject =
        Option.ofNull x
        |> Option.bind (fun item ->
            try Option.ofNull (item.ContainingProject.Object :?> VSProject) with _ -> None)

type SolutionEvents (serviceProvider: IServiceProvider) =
    let projectChanged = Event<_>()
    // we must keep a reference to the events in order to prevent GC to collect it
    let dte = serviceProvider.GetService<DTE, SDTE>()
    let events: EnvDTE80.Events2 option = tryCast dte.Events
    
    let onProjectChanged (projectItem: ProjectItem) =
        projectItem.VSProject
        |> Option.iter (fun item ->
            debug "[ProjectsCache] %s changed." projectItem.Name
            item.Project.Save()
            projectChanged.Trigger item)

    do match events with
       | Some events ->
           events.ProjectItemsEvents.add_ItemRenamed (fun p _ -> onProjectChanged p)
           events.ProjectItemsEvents.add_ItemRemoved (fun p -> onProjectChanged p)
           events.ProjectItemsEvents.add_ItemAdded (fun p -> onProjectChanged p)
           debug "[SolutionEvents] Subscribed for ProjectItemsEvents"
       | _ -> fail "[SolutionEvents] Cannot subscribe for ProjectItemsEvents"
    
    /// Raised when any project in solution has changed.
    member x.ProjectChanged = projectChanged.Publish

<<<<<<< HEAD
open System.Windows.Threading

type DocumentEventsListener (view: ITextView, update: unit -> unit) =
    // start an async loop on the UI thread that will re-parse the file and compute tags after idle time after a source change
    let timeSpan = TimeSpan.FromMilliseconds 200.

    let events =
        view.LayoutChanged
        |> Event.choose (fun e -> if e.NewSnapshot <> e.OldSnapshot then Some() else None)
        |> Event.merge (view.Caret.PositionChanged |> Event.map (fun _ -> ()))
        
    let startNewTimer() = 
        let timer = new DispatcherTimer(DispatcherPriority.ApplicationIdle, Interval = timeSpan)
        timer.Start()
        timer
        
    let rec awaitPauseAfterChange (timer: DispatcherTimer) = 
        async { 
            let! e = Async.EitherEvent(events, timer.Tick)
            match e with
            | Choice1Of2 _ -> 
                timer.Stop()
                do! awaitPauseAfterChange (startNewTimer())
            | _ -> ()
        }
        
    do async { 
        while true do
            do! Async.AwaitEvent events
            do! awaitPauseAfterChange (startNewTimer())
            update() }
       |> Async.StartImmediate
       // go ahead and synchronously get the first bit of info for the original rendering
       update() 
=======
let inline ensureSucceded hr = 
    ErrorHandler.ThrowOnFailure hr
    |> ignore        

open System.ComponentModel.Composition

[<Literal>]
let private UnassignedThreadId = -1

type ForegroundThreadGuard private() = 
    static let mutable threadId = UnassignedThreadId
    static member BindThread() =
        if threadId <> UnassignedThreadId then 
            fail "Thread is already set"
        threadId <- System.Threading.Thread.CurrentThread.ManagedThreadId
    static member CheckThread() =
        if threadId = UnassignedThreadId then 
            fail "Thread not set"
        if threadId <> System.Threading.Thread.CurrentThread.ManagedThreadId then
            fail "Accessed from the wrong thread"
>>>>>>> 8aa76db6
<|MERGE_RESOLUTION|>--- conflicted
+++ resolved
@@ -162,7 +162,27 @@
     /// Raised when any project in solution has changed.
     member x.ProjectChanged = projectChanged.Publish
 
-<<<<<<< HEAD
+let inline ensureSucceded hr = 
+    ErrorHandler.ThrowOnFailure hr
+    |> ignore        
+
+open System.ComponentModel.Composition
+
+[<Literal>]
+let private UnassignedThreadId = -1
+
+type ForegroundThreadGuard private() = 
+    static let mutable threadId = UnassignedThreadId
+    static member BindThread() =
+        if threadId <> UnassignedThreadId then 
+            fail "Thread is already set"
+        threadId <- System.Threading.Thread.CurrentThread.ManagedThreadId
+    static member CheckThread() =
+        if threadId = UnassignedThreadId then 
+            fail "Thread not set"
+        if threadId <> System.Threading.Thread.CurrentThread.ManagedThreadId then
+            fail "Accessed from the wrong thread"
+
 open System.Windows.Threading
 
 type DocumentEventsListener (view: ITextView, update: unit -> unit) =
@@ -196,26 +216,4 @@
             update() }
        |> Async.StartImmediate
        // go ahead and synchronously get the first bit of info for the original rendering
-       update() 
-=======
-let inline ensureSucceded hr = 
-    ErrorHandler.ThrowOnFailure hr
-    |> ignore        
-
-open System.ComponentModel.Composition
-
-[<Literal>]
-let private UnassignedThreadId = -1
-
-type ForegroundThreadGuard private() = 
-    static let mutable threadId = UnassignedThreadId
-    static member BindThread() =
-        if threadId <> UnassignedThreadId then 
-            fail "Thread is already set"
-        threadId <- System.Threading.Thread.CurrentThread.ManagedThreadId
-    static member CheckThread() =
-        if threadId = UnassignedThreadId then 
-            fail "Thread not set"
-        if threadId <> System.Threading.Thread.CurrentThread.ManagedThreadId then
-            fail "Accessed from the wrong thread"
->>>>>>> 8aa76db6
+       update() 