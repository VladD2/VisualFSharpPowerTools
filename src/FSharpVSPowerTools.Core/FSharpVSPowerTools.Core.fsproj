﻿<?xml version="1.0" encoding="utf-8"?>
<Project ToolsVersion="12.0" DefaultTargets="Build" xmlns="http://schemas.microsoft.com/developer/msbuild/2003">
  <Import Project="$(MSBuildExtensionsPath)\$(MSBuildToolsVersion)\Microsoft.Common.props" Condition="Exists('$(MSBuildExtensionsPath)\$(MSBuildToolsVersion)\Microsoft.Common.props')" />
  <PropertyGroup>
    <Configuration Condition=" '$(Configuration)' == '' ">Debug</Configuration>
    <Platform Condition=" '$(Platform)' == '' ">AnyCPU</Platform>
    <SchemaVersion>2.0</SchemaVersion>
    <ProjectGuid>f3d0b372-3af7-49d9-98ed-5a78e9416098</ProjectGuid>
    <OutputType>Library</OutputType>
    <RootNamespace>FSharpVSPowerTools.Core</RootNamespace>
    <AssemblyName>FSharpVSPowerTools.Core</AssemblyName>
    <TargetFrameworkVersion>v4.5</TargetFrameworkVersion>
    <TargetFSharpCoreVersion>4.3.0.0</TargetFSharpCoreVersion>
    <Name>FSharpVSPowerTools.Core</Name>
    <SolutionDir Condition="$(SolutionDir) == '' Or $(SolutionDir) == '*Undefined*'">..\..\</SolutionDir>
    <RestorePackages>true</RestorePackages>
  </PropertyGroup>
  <PropertyGroup Condition=" '$(Configuration)|$(Platform)' == 'Debug|AnyCPU' ">
    <DebugSymbols>true</DebugSymbols>
    <DebugType>full</DebugType>
    <Optimize>false</Optimize>
    <Tailcalls>false</Tailcalls>
    <OutputPath>bin\Debug\</OutputPath>
    <DefineConstants>DEBUG;TRACE</DefineConstants>
    <WarningLevel>5</WarningLevel>
    <DocumentationFile>bin\Debug\FSharpVSPowerTools.Core.XML</DocumentationFile>
    <OtherFlags>--warnon:1182</OtherFlags>
    <NoWarn>52</NoWarn>
  </PropertyGroup>
  <PropertyGroup Condition=" '$(Configuration)|$(Platform)' == 'Release|AnyCPU' ">
    <DebugType>pdbonly</DebugType>
    <Optimize>true</Optimize>
    <Tailcalls>true</Tailcalls>
    <OutputPath>bin\Release\</OutputPath>
    <DefineConstants>TRACE</DefineConstants>
    <WarningLevel>5</WarningLevel>
    <DocumentationFile>bin\Release\FSharpVSPowerTools.Core.XML</DocumentationFile>
    <OtherFlags>--warnon:1182</OtherFlags>
    <NoWarn>52</NoWarn>
  </PropertyGroup>
  <PropertyGroup>
    <MinimumVisualStudioVersion Condition="'$(MinimumVisualStudioVersion)' == ''">11</MinimumVisualStudioVersion>
  </PropertyGroup>
  <Choose>
    <When Condition="'$(VisualStudioVersion)' == '11.0'">
      <PropertyGroup Condition="Exists('$(MSBuildExtensionsPath32)\..\Microsoft SDKs\F#\3.0\Framework\v4.0\Microsoft.FSharp.Targets')">
        <FSharpTargetsPath>$(MSBuildExtensionsPath32)\..\Microsoft SDKs\F#\3.0\Framework\v4.0\Microsoft.FSharp.Targets</FSharpTargetsPath>
      </PropertyGroup>
    </When>
    <Otherwise>
      <PropertyGroup Condition="Exists('$(MSBuildExtensionsPath32)\Microsoft\VisualStudio\v$(VisualStudioVersion)\FSharp\Microsoft.FSharp.Targets')">
        <FSharpTargetsPath>$(MSBuildExtensionsPath32)\Microsoft\VisualStudio\v$(VisualStudioVersion)\FSharp\Microsoft.FSharp.Targets</FSharpTargetsPath>
      </PropertyGroup>
    </Otherwise>
  </Choose>
  <Import Project="$(FSharpTargetsPath)" />
  <Import Project="$(SolutionDir)\.nuget\NuGet.targets" Condition="Exists('$(SolutionDir)\.nuget\NuGet.targets')" />
  <ItemGroup>
    <Compile Include="Utils.fs" />
    <Compile Include="CompilerLocationUtils.fs" />
    <Compile Include="SymbolParser.fs" />
    <Compile Include="LanguageService.fs" />
    <Compile Include="XmlDocParser.fs" />
    <Compile Include="DepthParser.fs" />
<<<<<<< HEAD
=======
    <Compile Include="NavigableItemsCollector.fs" />
>>>>>>> a5127c1f
    <None Include="packages.config" />
  </ItemGroup>
  <ItemGroup>
    <Reference Include="FSharp.Compiler.Service">
      <HintPath>..\..\packages\FSharp.Compiler.Service.0.0.30\lib\net40\FSharp.Compiler.Service.dll</HintPath>
      <Private>True</Private>
    </Reference>
    <Reference Include="mscorlib" />
    <Reference Include="FSharp.Core, Version=$(TargetFSharpCoreVersion), Culture=neutral, PublicKeyToken=b03f5f7f11d50a3a">
      <Private>False</Private>
    </Reference>
    <Reference Include="System" />
    <Reference Include="System.Core" />
    <Reference Include="System.Numerics" />
  </ItemGroup>
  <!-- To modify your build process, add your task inside one of the targets below and uncomment it. 
       Other similar extension points exist, see Microsoft.Common.targets.
  <Target Name="BeforeBuild">
  </Target>
  <Target Name="AfterBuild">
  </Target>
  -->
</Project><|MERGE_RESOLUTION|>--- conflicted
+++ resolved
@@ -62,10 +62,7 @@
     <Compile Include="LanguageService.fs" />
     <Compile Include="XmlDocParser.fs" />
     <Compile Include="DepthParser.fs" />
-<<<<<<< HEAD
-=======
     <Compile Include="NavigableItemsCollector.fs" />
->>>>>>> a5127c1f
     <None Include="packages.config" />
   </ItemGroup>
   <ItemGroup>
