--- conflicted
+++ resolved
@@ -32,33 +32,33 @@
         for ident in longIdent do
             identsByEndPos.[ident.idRange.End] <- idents
 
-    let addLongIdentWithDots (LongIdentWithDots (longIdent, lids) as value) = 
+    let addLongIdentWithDots (LongIdentWithDots (longIdent, lids) as value) =
         match longIdentToArray longIdent with
         | [||] -> ()
         | [|_|] as idents -> identsByEndPos.[value.Range.End] <- idents
         | idents ->
-            for dotRange in lids do 
+            for dotRange in lids do
                 identsByEndPos.[Range.mkPos dotRange.EndLine (dotRange.EndColumn - 1)] <- idents
             identsByEndPos.[value.Range.End] <- idents
-    
-    let addIdent (ident: Ident) = 
+
+    let addIdent (ident: Ident) =
         identsByEndPos.[ident.idRange.End] <- [|ident.idText|]
 
-    let rec walkImplFileInput (ParsedImplFileInput(_, _, _, _, _, moduleOrNamespaceList, _)) = 
+    let rec walkImplFileInput (ParsedImplFileInput(_, _, _, _, _, moduleOrNamespaceList, _)) =
         List.iter walkSynModuleOrNamespace moduleOrNamespaceList
 
     and walkSynModuleOrNamespace (SynModuleOrNamespace(_, _, decls, _, attrs, _, _)) =
         List.iter walkAttribute attrs
         List.iter walkSynModuleDecl decls
 
-    and walkAttribute (attr: SynAttribute) = 
-        addLongIdentWithDots attr.TypeName 
+    and walkAttribute (attr: SynAttribute) =
+        addLongIdentWithDots attr.TypeName
         walkExpr attr.ArgExpr
 
-    and walkTyparDecl (SynTyparDecl.TyparDecl (attrs, typar)) = 
+    and walkTyparDecl (SynTyparDecl.TyparDecl (attrs, typar)) =
         List.iter walkAttribute attrs
         walkTypar typar
-            
+
     and walkTypeConstraint = function
         | SynTypeConstraint.WhereTyparIsValueType (t, _)
         | SynTypeConstraint.WhereTyparIsReferenceType (t, _)
@@ -76,17 +76,17 @@
         | SynPat.Tuple (pats, _)
         | SynPat.ArrayOrList (_, pats, _)
         | SynPat.Ands (pats, _) -> List.iter walkPat pats
-        | SynPat.Named (pat, ident, _, _, _) -> 
+        | SynPat.Named (pat, ident, _, _, _) ->
             walkPat pat
             addIdent ident
-        | SynPat.Typed (pat, t, _) -> 
+        | SynPat.Typed (pat, t, _) ->
             walkPat pat
             walkType t
-        | SynPat.Attrib (pat, attrs, _) -> 
+        | SynPat.Attrib (pat, attrs, _) ->
             walkPat pat
             List.iter walkAttribute attrs
         | SynPat.Or (pat1, pat2, _) -> List.iter walkPat [pat1; pat2]
-        | SynPat.LongIdent (ident, _, typars, ConstructorPats pats, _, _) -> 
+        | SynPat.LongIdent (ident, _, typars, ConstructorPats pats, _, _) ->
             addLongIdentWithDots ident
             typars
             |> Option.iter (fun (SynValTyparDecls (typars, _, constraints)) ->
@@ -122,12 +122,12 @@
         | SynType.App (ty, _, types, _, _, _, _) -> walkType ty; List.iter walkType types
         | SynType.LongIdentApp (_, _, _, types, _, _, _) -> List.iter walkType types
         | SynType.Tuple (ts, _) -> ts |> List.iter (fun (_, t) -> walkType t)
-        | SynType.WithGlobalConstraints (t, typeConstraints, _) -> 
+        | SynType.WithGlobalConstraints (t, typeConstraints, _) ->
             walkType t; List.iter walkTypeConstraint typeConstraints
         | _ -> ()
 
     and walkClause (Clause (pat, e1, e2, _, _)) =
-        walkPat pat 
+        walkPat pat
         walkExpr e2
         e1 |> Option.iter walkExpr
 
@@ -136,7 +136,7 @@
         | SynExpr.Quote (_, _, e, _, _)
         | SynExpr.Typed (e, _, _)
         | SynExpr.InferredUpcast (e, _)
-        | SynExpr.InferredDowncast (e, _) 
+        | SynExpr.InferredDowncast (e, _)
         | SynExpr.AddressOf (_, e, _, _)
         | SynExpr.DoBang (e, _)
         | SynExpr.YieldOrReturn (_, e, _)
@@ -149,7 +149,7 @@
         | SynExpr.YieldOrReturnFrom (_, e, _) -> walkExpr e
         | SynExpr.New (_, t, e, _)
         | SynExpr.TypeTest (e, t, _)
-        | SynExpr.Upcast (e, t, _) 
+        | SynExpr.Upcast (e, t, _)
         | SynExpr.Downcast (e, t, _) -> walkExpr e; walkType t
         | SynExpr.Tuple (es, _, _)
         | Sequentials es
@@ -157,66 +157,66 @@
         | SynExpr.App (_, _, e1, e2, _)
         | SynExpr.TryFinally (e1, e2, _, _, _)
         | SynExpr.While (_, e1, e2, _) -> List.iter walkExpr [e1; e2]
-        | SynExpr.Record (_, _, fields, _) -> 
-            fields |> List.iter (fun ((ident, _), e, _) -> 
+        | SynExpr.Record (_, _, fields, _) ->
+            fields |> List.iter (fun ((ident, _), e, _) ->
                         addLongIdentWithDots ident
                         e |> Option.iter walkExpr)
         | SynExpr.Ident ident -> addIdent ident
-        | SynExpr.ObjExpr(ty, argOpt, bindings, ifaces, _, _) -> 
-            argOpt |> Option.iter (fun (e, ident) -> 
+        | SynExpr.ObjExpr(ty, argOpt, bindings, ifaces, _, _) ->
+            argOpt |> Option.iter (fun (e, ident) ->
                 walkExpr e
                 ident |> Option.iter addIdent)
             walkType ty
             List.iter walkBinding bindings
             List.iter walkInterfaceImpl ifaces
         | SynExpr.LongIdent (_, ident, _, _) -> addLongIdentWithDots ident
-        | SynExpr.For (_, ident, e1, _, e2, e3, _) -> 
+        | SynExpr.For (_, ident, e1, _, e2, e3, _) ->
             addIdent ident
             List.iter walkExpr [e1; e2; e3]
-        | SynExpr.ForEach (_, _, _, pat, e1, e2, _) -> 
+        | SynExpr.ForEach (_, _, _, pat, e1, e2, _) ->
             walkPat pat
             List.iter walkExpr [e1; e2]
-        | SynExpr.MatchLambda (_, _, synMatchClauseList, _, _) -> 
+        | SynExpr.MatchLambda (_, _, synMatchClauseList, _, _) ->
             List.iter walkClause synMatchClauseList
-        | SynExpr.Match (_, e, synMatchClauseList, _, _) -> 
-            walkExpr e 
+        | SynExpr.Match (_, e, synMatchClauseList, _, _) ->
+            walkExpr e
             List.iter walkClause synMatchClauseList
-        | SynExpr.TypeApp (e, _, tys, _, _, _, _) -> 
+        | SynExpr.TypeApp (e, _, tys, _, _, _, _) ->
             List.iter walkType tys; walkExpr e
-        | SynExpr.LetOrUse (_, _, bindings, e, _) -> 
+        | SynExpr.LetOrUse (_, _, bindings, e, _) ->
             List.iter walkBinding bindings; walkExpr e
-        | SynExpr.TryWith (e, _, clauses, _, _, _, _) -> 
+        | SynExpr.TryWith (e, _, clauses, _, _, _, _) ->
             List.iter walkClause clauses;  walkExpr e
-        | SynExpr.IfThenElse (e1, e2, e3, _, _, _, _) -> 
+        | SynExpr.IfThenElse (e1, e2, e3, _, _, _, _) ->
             List.iter walkExpr [e1; e2]
             e3 |> Option.iter walkExpr
         | SynExpr.LongIdentSet (ident, e, _)
-        | SynExpr.DotGet (e, _, ident, _) -> 
+        | SynExpr.DotGet (e, _, ident, _) ->
             addLongIdentWithDots ident
             walkExpr e
-        | SynExpr.DotSet (e1, idents, e2, _) -> 
+        | SynExpr.DotSet (e1, idents, e2, _) ->
             walkExpr e1
             addLongIdentWithDots idents
             walkExpr e2
-        | SynExpr.DotIndexedGet (e, args, _, _) -> 
+        | SynExpr.DotIndexedGet (e, args, _, _) ->
             walkExpr e
             List.iter walkIndexerArg args
-        | SynExpr.DotIndexedSet (e1, args, e2, _, _, _) -> 
+        | SynExpr.DotIndexedSet (e1, args, e2, _, _, _) ->
             walkExpr e1
             List.iter walkIndexerArg args
             walkExpr e2
-        | SynExpr.NamedIndexedPropertySet (ident, e1, e2, _) -> 
+        | SynExpr.NamedIndexedPropertySet (ident, e1, e2, _) ->
             addLongIdentWithDots ident
             List.iter walkExpr [e1; e2]
-        | SynExpr.DotNamedIndexedPropertySet (e1, ident, e2, e3, _) -> 
+        | SynExpr.DotNamedIndexedPropertySet (e1, ident, e2, e3, _) ->
             addLongIdentWithDots ident
             List.iter walkExpr [e1; e2; e3]
         | SynExpr.JoinIn (e1, _, e2, _) -> List.iter walkExpr [e1; e2]
-        | SynExpr.LetOrUseBang (_, _, _, pat, e1, e2, _) -> 
+        | SynExpr.LetOrUseBang (_, _, _, pat, e1, e2, _) ->
             walkPat pat
             List.iter walkExpr [e1; e2]
         | SynExpr.TraitCall (ts, sign, e, _) ->
-            List.iter walkTypar ts 
+            List.iter walkTypar ts
             walkMemberSig sign
             walkExpr e
         | SynExpr.Const (SynConst.Measure(_, m), _) -> walkMeasure m
@@ -234,7 +234,7 @@
 
     and walkSimplePat = function
         | SynSimplePat.Attrib (pat, attrs, _) ->
-            walkSimplePat pat 
+            walkSimplePat pat
             List.iter walkAttribute attrs
         | SynSimplePat.Typed(pat, t, _) ->
             walkSimplePat pat
@@ -242,15 +242,15 @@
         | _ -> ()
 
     and walkField (SynField.Field(attrs, _, _, t, _, _, _, _)) =
-        List.iter walkAttribute attrs 
+        List.iter walkAttribute attrs
         walkType t
 
     and walkValSig (SynValSig.ValSpfn(attrs, _, _, t, SynValInfo(argInfos, argInfo), _, _, _, _, _, _)) =
-        List.iter walkAttribute attrs 
+        List.iter walkAttribute attrs
         walkType t
-        argInfo :: (argInfos |> List.concat) 
-        |> List.map (fun (SynArgInfo(attrs, _, _)) -> attrs) 
-        |> List.concat 
+        argInfo :: (argInfos |> List.concat)
+        |> List.map (fun (SynArgInfo(attrs, _, _)) -> attrs)
+        |> List.concat
         |> List.iter walkAttribute
 
     and walkMemberSig = function
@@ -258,8 +258,8 @@
         | SynMemberSig.Interface(t, _) -> walkType t
         | SynMemberSig.Member(vs, _, _) -> walkValSig vs
         | SynMemberSig.ValField(f, _) -> walkField f
-        | SynMemberSig.NestedType(SynTypeDefnSig.TypeDefnSig (info, repr, memberSigs, _), _) -> 
-            let isTypeExtensionOrAlias = 
+        | SynMemberSig.NestedType(SynTypeDefnSig.TypeDefnSig (info, repr, memberSigs, _), _) ->
+            let isTypeExtensionOrAlias =
                 match repr with
                 | SynTypeDefnSigRepr.Simple(SynTypeDefnSimpleRepr.TypeAbbrev _, _)
                 | SynTypeDefnSigRepr.ObjectModel(SynTypeDefnKind.TyconAbbrev, _, _)
@@ -272,18 +272,18 @@
     and walkMember = function
         | SynMemberDefn.AbstractSlot (valSig, _, _) -> walkValSig valSig
         | SynMemberDefn.Member (binding, _) -> walkBinding binding
-        | SynMemberDefn.ImplicitCtor (_, attrs, pats, _, _) -> 
-            List.iter walkAttribute attrs 
+        | SynMemberDefn.ImplicitCtor (_, attrs, pats, _, _) ->
+            List.iter walkAttribute attrs
             List.iter walkSimplePat pats
         | SynMemberDefn.ImplicitInherit (t, e, _, _) -> walkType t; walkExpr e
         | SynMemberDefn.LetBindings (bindings, _, _, _) -> List.iter walkBinding bindings
-        | SynMemberDefn.Interface (t, members, _) -> 
-            walkType t 
+        | SynMemberDefn.Interface (t, members, _) ->
+            walkType t
             members |> Option.iter (List.iter walkMember)
         | SynMemberDefn.Inherit (t, _, _) -> walkType t
         | SynMemberDefn.ValField (field, _) -> walkField field
         | SynMemberDefn.NestedType (tdef, _, _) -> walkTypeDefn tdef
-        | SynMemberDefn.AutoProperty (attrs, _, _, t, _, _, _, _, e, _, _) -> 
+        | SynMemberDefn.AutoProperty (attrs, _, _, t, _, _, _, _, e, _, _) ->
             List.iter walkAttribute attrs
             Option.iter walkType t
             walkExpr e
@@ -295,8 +295,8 @@
         | SynUnionCaseType.UnionCaseFields fields -> List.iter walkField fields
         | SynUnionCaseType.UnionCaseFullType (t, _) -> walkType t
 
-    and walkUnionCase (SynUnionCase.UnionCase (attrs, _, t, _, _, _)) = 
-        List.iter walkAttribute attrs 
+    and walkUnionCase (SynUnionCase.UnionCase (attrs, _, t, _, _, _)) =
+        List.iter walkAttribute attrs
         walkUnionCaseType t
 
     and walkTypeDefnSimple = function
@@ -322,7 +322,7 @@
         | SynTypeDefnSigRepr.Simple(defn, _) -> walkTypeDefnSimple defn
 
     and walkTypeDefn (TypeDefn (info, repr, members, _)) =
-        let isTypeExtensionOrAlias = 
+        let isTypeExtensionOrAlias =
             match repr with
             | SynTypeDefnRepr.ObjectModel (SynTypeDefnKind.TyconAugmentation, _, _)
             | SynTypeDefnRepr.ObjectModel (SynTypeDefnKind.TyconAbbrev, _, _)
@@ -344,8 +344,8 @@
         | SynModuleDecl.Attributes (attrs, _) -> List.iter walkAttribute attrs
         | _ -> ()
 
-    match input with 
-    | Some (ParsedInput.ImplFile input) -> 
+    match input with
+    | Some (ParsedInput.ImplFile input) ->
          walkImplFileInput input
     | _ -> ()
     //debug "%A" idents
@@ -376,23 +376,23 @@
         | SynExpr.Downcast (expr, _, _)
         | SynExpr.For (_, _, _, _, _, expr, _)
         | SynExpr.Lazy (expr, _)
-        | SynExpr.Assert (expr, _) 
-        | SynExpr.TypeApp (expr, _, _, _, _, _, _) 
-        | SynExpr.DotSet (_, _, expr, _) 
-        | SynExpr.DotIndexedSet (_, _, expr, _, _, _) 
-        | SynExpr.NamedIndexedPropertySet (_, _, expr, _) 
-        | SynExpr.DotNamedIndexedPropertySet (_, _, _, expr, _) 
-        | SynExpr.TypeTest (expr, _, _) 
-        | SynExpr.Upcast (expr, _, _) 
-        | SynExpr.InferredUpcast (expr, _) 
-        | SynExpr.InferredDowncast (expr, _) 
+        | SynExpr.Assert (expr, _)
+        | SynExpr.TypeApp (expr, _, _, _, _, _, _)
+        | SynExpr.DotSet (_, _, expr, _)
+        | SynExpr.DotIndexedSet (_, _, expr, _, _, _)
+        | SynExpr.NamedIndexedPropertySet (_, _, expr, _)
+        | SynExpr.DotNamedIndexedPropertySet (_, _, _, expr, _)
+        | SynExpr.TypeTest (expr, _, _)
+        | SynExpr.Upcast (expr, _, _)
+        | SynExpr.InferredUpcast (expr, _)
+        | SynExpr.InferredDowncast (expr, _)
         | SynExpr.Lambda (_, _, _, expr, _)
-        | SynExpr.AddressOf (_, expr, _, _) -> 
+        | SynExpr.AddressOf (_, expr, _, _) ->
             visitExpr expr
         | SynExpr.App (_,_, expr1(*funcExpr*),expr2(*argExpr*), _)
         | SynExpr.LetOrUseBang (_, _, _, _,expr1(*rhsExpr*),expr2(*body*), _)
         | SynExpr.TryFinally (expr1, expr2, _, _, _)
-        | SynExpr.While (_, expr1, expr2, _) -> 
+        | SynExpr.While (_, expr1, expr2, _) ->
             visitExpr expr1; visitExpr expr2
         | SynExpr.Tuple (exprs, _, _)
         | SynExpr.ArrayOrList (_, exprs, _)
@@ -400,10 +400,10 @@
             List.iter visitExpr exprs
         | SynExpr.TryWith (expr, _, clauses, _, _, _, _)
         | SynExpr.Match (_, expr, clauses, _, _) ->
-            visitExpr expr; visitMatches clauses 
+            visitExpr expr; visitMatches clauses
         | SynExpr.IfThenElse (cond, trueBranch, falseBranchOpt, _, _, _, _) ->
             visitExpr cond; visitExpr trueBranch
-            falseBranchOpt |> Option.iter visitExpr 
+            falseBranchOpt |> Option.iter visitExpr
         | SynExpr.LetOrUse (_, _, bindings, body, _) -> visitBindindgs bindings; visitExpr body
         | SynExpr.Quote (_, _isRaw, _quotedExpr, _, range) -> quotationRanges.Add range
         | SynExpr.MatchLambda (_, _, clauses, _, _) -> visitMatches clauses
@@ -417,17 +417,17 @@
 
     and visitPattern = function
         | SynPat.QuoteExpr (expr, _) -> visitExpr expr
-        | SynPat.Named (pat, _, _, _, _) 
+        | SynPat.Named (pat, _, _, _, _)
         | SynPat.Paren (pat, _)
         | SynPat.Typed (pat, _, _) -> visitPattern pat
         | SynPat.Ands (pats, _)
         | SynPat.Tuple (pats, _)
         | SynPat.ArrayOrList (_, pats, _) -> List.iter visitPattern pats
         | SynPat.Or (pat1, pat2, _) -> visitPattern pat1; visitPattern pat2
-        | SynPat.LongIdent (_, _, _, ctorArgs, _, _) -> 
+        | SynPat.LongIdent (_, _, _, ctorArgs, _, _) ->
             match ctorArgs with
             | SynConstructorArgs.Pats pats -> List.iter visitPattern pats
-            | SynConstructorArgs.NamePatPairs(xs, _) -> 
+            | SynConstructorArgs.NamePatPairs(xs, _) ->
                 xs |> List.map snd |> List.iter visitPattern
         | SynPat.Record(xs, _) -> xs |> List.map snd |> List.iter visitPattern
         | _ -> ()
@@ -435,12 +435,12 @@
     and visitMatch (SynMatchClause.Clause (pat, _, expr, _, _)) = visitPattern pat; visitExpr expr
 
     and visitMatches = List.iter visitMatch
-    
+
     let visitMember = function
         | SynMemberDefn.LetBindings (bindings, _, _, _) -> visitBindindgs bindings
         | SynMemberDefn.Member (binding, _) -> visitBinding binding
         | SynMemberDefn.AutoProperty (_, _, _, _, _, _, _, _, expr, _, _) -> visitExpr expr
-        | _ -> () 
+        | _ -> ()
 
     let visitType ty =
         let (SynTypeDefn.TypeDefn (_, repr, defns, _)) = ty
@@ -450,7 +450,7 @@
         | _ -> ()
         for d in defns do visitMember d
 
-    let rec visitDeclarations decls = 
+    let rec visitDeclarations decls =
         decls |> List.iter
            (function
             | SynModuleDecl.Let (_, bindings, _) -> visitBindindgs bindings
@@ -461,62 +461,62 @@
 
     let visitModulesAndNamespaces modulesOrNss =
         modulesOrNss
-        |> Seq.iter (fun (SynModuleOrNamespace(_, _, decls, _, _, _, _)) -> visitDeclarations decls) 
-    ast 
+        |> Seq.iter (fun (SynModuleOrNamespace(_, _, decls, _, _, _, _)) -> visitDeclarations decls)
+    ast
     |> Option.iter (function
         | ParsedInput.ImplFile (ParsedImplFileInput(_, _, _, _, _, modules, _)) -> visitModulesAndNamespaces modules
         | _ -> ())
     quotationRanges
-   
+
 /// Returns all string literal ranges
 let internal getStringLiterals ast : Range.range list =
-    let result = ResizeArray() 
-     
+    let result = ResizeArray()
+
     let visitType ty =
         match ty with
         | SynType.StaticConstant (SynConst.String(_, r), _) -> result.Add r
         | _ -> ()
 
-    let rec visitExpr = function 
-        | SynExpr.ArrayOrListOfSeqExpr (_, expr, _) 
-        | SynExpr.CompExpr (_, _, expr, _) 
-        | SynExpr.Lambda (_, _, _, expr, _) 
-        | SynExpr.YieldOrReturn (_, expr, _) 
-        | SynExpr.YieldOrReturnFrom (_, expr, _) 
-        | SynExpr.New (_, _, expr, _) 
-        | SynExpr.Assert (expr, _) 
-        | SynExpr.Do (expr, _) 
-        | SynExpr.Typed (expr, _, _) 
-        | SynExpr.Paren (expr, _, _, _) 
-        | SynExpr.DoBang (expr, _) 
-        | SynExpr.Downcast (expr, _, _) 
-        | SynExpr.For (_, _, _, _, _, expr, _) 
-        | SynExpr.Lazy (expr, _) 
-        | SynExpr.TypeTest(expr, _, _) 
-        | SynExpr.Upcast(expr, _, _) 
+    let rec visitExpr = function
+        | SynExpr.ArrayOrListOfSeqExpr (_, expr, _)
+        | SynExpr.CompExpr (_, _, expr, _)
+        | SynExpr.Lambda (_, _, _, expr, _)
+        | SynExpr.YieldOrReturn (_, expr, _)
+        | SynExpr.YieldOrReturnFrom (_, expr, _)
+        | SynExpr.New (_, _, expr, _)
+        | SynExpr.Assert (expr, _)
+        | SynExpr.Do (expr, _)
+        | SynExpr.Typed (expr, _, _)
+        | SynExpr.Paren (expr, _, _, _)
+        | SynExpr.DoBang (expr, _)
+        | SynExpr.Downcast (expr, _, _)
+        | SynExpr.For (_, _, _, _, _, expr, _)
+        | SynExpr.Lazy (expr, _)
+        | SynExpr.TypeTest(expr, _, _)
+        | SynExpr.Upcast(expr, _, _)
         | SynExpr.InferredUpcast(expr, _)
         | SynExpr.InferredDowncast(expr, _)
-        | SynExpr.LongIdentSet (_, expr, _) 
-        | SynExpr.DotGet (expr, _, _, _) 
+        | SynExpr.LongIdentSet (_, expr, _)
+        | SynExpr.DotGet (expr, _, _, _)
         | SynExpr.ForEach (_, _, _, _, _,expr(*body*), _) -> visitExpr expr
-        | SynExpr.App (_,_, expr1(*funcExpr*), expr2(*argExpr*), _) 
-        | SynExpr.TryFinally (expr1, expr2, _, _, _) 
-        | SynExpr.NamedIndexedPropertySet (_, expr1, expr2, _) 
-        | SynExpr.DotNamedIndexedPropertySet (_, _, expr1, expr2, _) 
+        | SynExpr.App (_,_, expr1(*funcExpr*), expr2(*argExpr*), _)
+        | SynExpr.TryFinally (expr1, expr2, _, _, _)
+        | SynExpr.NamedIndexedPropertySet (_, expr1, expr2, _)
+        | SynExpr.DotNamedIndexedPropertySet (_, _, expr1, expr2, _)
         | SynExpr.LetOrUseBang (_, _, _, _,expr1(*rhsExpr*), expr2(*body*), _)
-        | SynExpr.While (_, expr1, expr2, _) -> 
+        | SynExpr.While (_, expr1, expr2, _) ->
             visitExpr expr1; visitExpr expr2
         | Sequentials exprs
-        | SynExpr.Tuple (exprs, _, _) 
+        | SynExpr.Tuple (exprs, _, _)
         | SynExpr.ArrayOrList(_, exprs, _) -> List.iter visitExpr exprs
         | SynExpr.Match (_, expr, clauses, _, _)
         | SynExpr.TryWith(expr, _, clauses, _, _, _, _) ->
-            visitExpr expr; visitMatches clauses 
+            visitExpr expr; visitMatches clauses
         | SynExpr.IfThenElse(cond, trueBranch, falseBranchOpt, _, _, _, _) ->
             visitExpr cond
             visitExpr trueBranch
-            falseBranchOpt |> Option.iter visitExpr 
-        | SynExpr.LetOrUse (_, _, bindings, body, _) -> 
+            falseBranchOpt |> Option.iter visitExpr
+        | SynExpr.LetOrUse (_, _, bindings, body, _) ->
             visitBindindgs bindings
             visitExpr body
         | SynExpr.Record (_, _, fields, _) ->
@@ -526,17 +526,17 @@
         | SynExpr.Const (SynConst.String (_, r), _) -> result.Add r
         | SynExpr.TypeApp(_, _, tys, _, _, _, _) -> List.iter visitType tys
         | _ -> ()
-         
+
     and visitBinding (Binding(_, _, _, _, _, _, _, _, _, body, _, _)) = visitExpr body
     and visitBindindgs = List.iter visitBinding
     and visitMatch (SynMatchClause.Clause (_, _, expr, _, _)) = visitExpr expr
     and visitMatches = List.iter visitMatch
-    
+
     let visitMember = function
         | SynMemberDefn.LetBindings (bindings, _, _, _) -> visitBindindgs bindings
         | SynMemberDefn.Member (binding, _) -> visitBinding binding
         | SynMemberDefn.AutoProperty (_, _, _, _, _, _, _, _, expr, _, _) -> visitExpr expr
-        | _ -> () 
+        | _ -> ()
 
     let visitTypeDefn ty =
         let (SynTypeDefn.TypeDefn (_, repr, memberDefns, _)) = ty
@@ -548,7 +548,7 @@
         | _ -> ()
         List.iter visitMember memberDefns
 
-    let rec visitDeclarations decls = 
+    let rec visitDeclarations decls =
         for declaration in decls do
             match declaration with
             | SynModuleDecl.Let (_, bindings, _) -> visitBindindgs bindings
@@ -560,7 +560,7 @@
     let visitModulesAndNamespaces modulesOrNss =
         Seq.iter (fun (SynModuleOrNamespace(_, _, decls, _, _, _, _)) -> visitDeclarations decls) modulesOrNss
 
-    ast 
+    ast
     |> Option.iter (function
         | ParsedInput.ImplFile (ParsedImplFileInput(_, _, _, _, _, modules, _)) -> visitModulesAndNamespaces modules
         | _ -> ())
@@ -574,9 +574,9 @@
         | ParsedInput.ImplFile (ParsedImplFileInput(_, _, _, _, _, modules, _)) ->
             let rec walkModuleOrNamespace idents (decls, moduleRange) =
                 decls
-                |> List.fold (fun acc -> 
+                |> List.fold (fun acc ->
                     function
-                    | SynModuleDecl.NestedModule (componentInfo, nestedModuleDecls, _, nestedModuleRange) -> 
+                    | SynModuleDecl.NestedModule (componentInfo, nestedModuleDecls, _, nestedModuleRange) ->
                         if rangeContainsPos moduleRange pos then
                             let (ComponentInfo(_,_,_,longIdent,_,_,_,_)) = componentInfo
                             walkModuleOrNamespace (longIdent::acc) (nestedModuleDecls, nestedModuleRange)
@@ -588,12 +588,12 @@
                     if rangeContainsPos moduleRange pos then
                         walkModuleOrNamespace (longIdent::acc) (decls, moduleRange) @ acc
                     else acc) []
-        | ParsedInput.SigFile(ParsedSigFileInput(_, _, _, _, modules)) -> 
+        | ParsedInput.SigFile(ParsedSigFileInput(_, _, _, _, modules)) ->
             let rec walkModuleOrNamespaceSig idents (decls, moduleRange) =
                 decls
-                |> List.fold (fun acc -> 
+                |> List.fold (fun acc ->
                     function
-                    | SynModuleSigDecl.NestedModule (componentInfo, nestedModuleDecls, nestedModuleRange) -> 
+                    | SynModuleSigDecl.NestedModule (componentInfo, nestedModuleDecls, nestedModuleRange) ->
                         if rangeContainsPos moduleRange pos then
                             let (ComponentInfo(_,_,_,longIdent,_,_,_,_)) = componentInfo
                             walkModuleOrNamespaceSig (longIdent::acc) (nestedModuleDecls, nestedModuleRange)
@@ -631,7 +631,7 @@
     let getIncludeAndLoadDirectives ast =
         // the Load items are resolved using fallback resolution relying on previously parsed #I directives
         // (this behaviour is undocumented in F# but it seems to be how it works).
-        
+
         // list of #I directives so far (populated while encountering those in order)
         // TODO: replace by List.fold if possible
         let includesSoFar = new System.Collections.Generic.List<_>()
@@ -658,7 +658,7 @@
                     match decl with
                     | SynModuleDecl.HashDirective (ParsedHashDirective("I",[directory],range),_) ->
                         let directory = makeRootedDirectoryIfNecessary (getDirectoryOfFile file) directory
-                        
+
                         if directoryExists directory then
                             let includeDirective = ResolvedDirectory(directory)
                             pushInclude includeDirective
@@ -704,7 +704,7 @@
         getIncludeAndLoadDirectives ast
         |> Array.tryPick (
             function
-            | Load (ExistingFile f,range) 
+            | Load (ExistingFile f,range)
                 // check the line is within the range
                 // (doesn't work when there are multiple files given to a single #load directive)
                 when rangeContainsPos range pos
@@ -723,9 +723,9 @@
 
         /// Create a range beginning at the start of r1 and finishing at the end of r2
         let inline startToEnd (r1: range) (r2: range) = mkFileIndexRange r1.FileIndex r1.Start r2.End
-        
+
         /// Create a range starting at the end of r1 modified by m1 and finishing at the end of r2 modified by m2
-        let inline endToEndmod (r1: range) (m1:int) (r2: range) (m2:int) = 
+        let inline endToEndmod (r1: range) (m1:int) (r2: range) (m2:int) =
             let modstart, modend = mkPos r1.EndLine (r1.EndColumn + m1), mkPos r2.EndLine (r2.EndColumn + m2)
             mkFileIndexRange r1.FileIndex modstart modend
 
@@ -734,22 +734,22 @@
             let modstart = mkPos r.StartLine (r.StartColumn+m)
             mkFileIndexRange r.FileIndex modstart r.End
 
-        /// Produce a new range by adding modStart to the StartColumn of `r` 
+        /// Produce a new range by adding modStart to the StartColumn of `r`
         /// and subtracting modEnd from the EndColumn of `r`
         let inline modBoth (r:range) modStart modEnd =
-            let rStart = Range.mkPos r.StartLine (r.StartColumn+modStart) 
-            let rEnd   = Range.mkPos r.EndLine   (r.EndColumn - modEnd) 
+            let rStart = Range.mkPos r.StartLine (r.StartColumn+modStart)
+            let rEnd   = Range.mkPos r.EndLine   (r.EndColumn - modEnd)
             mkFileIndexRange r.FileIndex rStart rEnd
 
-        let inline ofAttributes (attrs:SynAttributes) =            
+        let inline ofAttributes (attrs:SynAttributes) =
             match attrs with | [] -> range () | _  -> startToEnd attrs.[0].Range attrs.[List.length attrs - 1].ArgExpr.Range
 
 
-    ///  Scope indicates the way a range/snapshot should be collapsed. |Scope.Scope.Same| is for a scope inside 
-    ///  some kind of scope delimiter, e.g. `[| ... |]`, `[ ... ]`, `{ ... }`, etc.  |Scope.Below| is for expressions 
-    ///  following a binding or the the right hand side of a pattern, e.g. `let x = ...` 
-    type Collapse = 
-        | Below = 0 
+    ///  Scope indicates the way a range/snapshot should be collapsed. |Scope.Scope.Same| is for a scope inside
+    ///  some kind of scope delimiter, e.g. `[| ... |]`, `[ ... ]`, `{ ... }`, etc.  |Scope.Below| is for expressions
+    ///  following a binding or the the right hand side of a pattern, e.g. `let x = ...`
+    type Collapse =
+        | Below = 0
         | Same = 1
 
 
@@ -761,7 +761,7 @@
         | Member = 4
         | LetOrUse = 5
         | Match = 6
-        /// MatchLambda = function | expr -> .... | expr ->...  
+        /// MatchLambda = function | expr -> .... | expr ->...
         | MatchLambda = 7
         | CompExpr = 8
         | IfThenElse = 9
@@ -770,9 +770,9 @@
         | TryWith = 12
         | TryInTryWith = 13
         | WithInTryWith = 14
-        | TryFinally = 15 
+        | TryFinally = 15
         | TryInTryFinally = 16
-        | FinallyInTryFinally = 17       
+        | FinallyInTryFinally = 17
         | ArrayOrList = 18
         | ObjExpr = 19
         | For = 20
@@ -799,36 +799,36 @@
         | RecordDefn = 41
         | UnionDefn = 42
 
-    type [< NoComparison; Struct >] ScopeRange (scope:Scope, collapse:Collapse, r:range) = 
+    type [< NoComparison; Struct >] ScopeRange (scope:Scope, collapse:Collapse, r:range) =
             member __.Scope = scope
             member __.Collapse = collapse
             member __.Range = r
 
 
     // Only yield a range that spans 2 or more lines
-    let inline private rcheck scope collapse (r:range) = 
+    let inline private rcheck scope collapse (r:range) =
         seq { if r.StartLine <> r.EndLine then yield ScopeRange (scope, collapse, r)}
 
-    let rec private parseExpr expression = 
+    let rec private parseExpr expression =
         seq {
             match expression with
-            | SynExpr.Upcast (e,_,_) 
-            | SynExpr.Downcast (e,_,_)  
-            | SynExpr.AddressOf(_,e,_,_) 
-            | SynExpr.InferredDowncast (e,_) 
+            | SynExpr.Upcast (e,_,_)
+            | SynExpr.Downcast (e,_,_)
+            | SynExpr.AddressOf(_,e,_,_)
+            | SynExpr.InferredDowncast (e,_)
             | SynExpr.InferredUpcast (e,_)
             | SynExpr.DotGet (e,_,_,_)
             | SynExpr.Do (e,_)
-            | SynExpr.DotSet (e,_,_,_)            
+            | SynExpr.DotSet (e,_,_,_)
             | SynExpr.New (_,_,e,_)
             | SynExpr.Typed (e,_,_)
             | SynExpr.DotIndexedGet (e,_,_,_)
-            | SynExpr.DotIndexedSet (e,_,_,_,_,_) -> yield! parseExpr e       
+            | SynExpr.DotIndexedSet (e,_,_,_,_,_) -> yield! parseExpr e
             | SynExpr.YieldOrReturn (_,e,r) ->
-                yield! rcheck Scope.YieldOrReturn Collapse.Below r 
+                yield! rcheck Scope.YieldOrReturn Collapse.Below r
                 yield! parseExpr e
             | SynExpr.YieldOrReturnFrom (_,e,r) ->
-                yield! rcheck Scope.YieldOrReturnBang Collapse.Below r 
+                yield! rcheck Scope.YieldOrReturnBang Collapse.Below r
                 yield! parseExpr e
             | SynExpr.DoBang (e,r) ->
                 yield! rcheck Scope.Do Collapse.Below <| Range.modStart r 3
@@ -837,7 +837,7 @@
                 // for `let!` or `use!` the pattern begins at the end of the keyword so that
                 // this scope can be used without adjustment if there is no `=` on the same line
                 // if there is an `=` the range will be adjusted during the tooltip creation
-                yield! rcheck Scope.LetOrUseBang Collapse.Below <| Range.endToEnd pat.Range e1.Range 
+                yield! rcheck Scope.LetOrUseBang Collapse.Below <| Range.endToEnd pat.Range e1.Range
                 yield! parseExpr e1
                 yield! parseExpr e2
             | SynExpr.For (_,_,_,_,_,e,r)
@@ -858,8 +858,8 @@
                 yield! parseMatchClauses clauses
             | SynExpr.App (atomicFlag,isInfix,funcExpr,argExpr,r) ->
                 // seq exprs, custom operators, etc
-                if ExprAtomicFlag.NonAtomic=atomicFlag && isInfix=false 
-                   && (function | SynExpr.Ident _ -> true | _ -> false) funcExpr 
+                if ExprAtomicFlag.NonAtomic=atomicFlag && isInfix=false
+                   && (function | SynExpr.Ident _ -> true | _ -> false) funcExpr
                    // if the argExrp is a computation expression another match will handle the outlining
                    // these cases must be removed to prevent creating unnecessary tags for the same scope
                    && (function | SynExpr.CompExpr _ -> false | _ -> true) argExpr then
@@ -873,7 +873,7 @@
                 yield! rcheck  Scope.ArrayOrList Collapse.Same <| Range.modBoth r (if isArray then 2 else 1) (if isArray then 2 else 1)
                 yield! parseExpr e
             | SynExpr.CompExpr (arrayOrList,_,e,r) ->
-                if arrayOrList then 
+                if arrayOrList then
                     yield! parseExpr e
                 else  // exclude the opening { and closing } on the cexpr from collapsing
                     yield! rcheck Scope.CompExpr Collapse.Same <| Range.modBoth r 1 1
@@ -884,7 +884,7 @@
                 yield! parseBindings bindings
             | SynExpr.TryWith (e,_,matchClauses,tryRange,withRange,tryPoint,withPoint) ->
                 match tryPoint with
-                | SequencePointAtTry r -> 
+                | SequencePointAtTry r ->
                     yield! rcheck Scope.TryWith Collapse.Below <| Range.endToEnd r tryRange
                 | _ -> ()
                 match withPoint with
@@ -899,29 +899,29 @@
                     yield! rcheck Scope.TryFinally Collapse.Below <| Range.endToEnd tryRange r
                 | _ -> ()
                 match finallyPoint with
-                | SequencePointAtFinally finallyRange ->                    
+                | SequencePointAtFinally finallyRange ->
                     yield! rcheck  Scope.FinallyInTryFinally Collapse.Below <| Range.endToEnd finallyRange r
                 | _ -> ()
                 yield! parseExpr tryExpr
                 yield! parseExpr finallyExpr
-            | SynExpr.IfThenElse (e1,e2,e3,seqPointInfo,_,_,r) ->                
+            | SynExpr.IfThenElse (e1,e2,e3,seqPointInfo,_,_,r) ->
                 // Outline the entire IfThenElse
                 yield! rcheck Scope.IfThenElse Collapse.Below r
                 // Outline the `then` scope
                 match seqPointInfo with
-                | SequencePointInfoForBinding.SequencePointAtBinding rt -> 
+                | SequencePointInfoForBinding.SequencePointAtBinding rt ->
                     yield! rcheck  Scope.ThenInIfThenElse Collapse.Below <| Range.endToEnd rt e2.Range
                 | _ -> ()
                 yield! parseExpr e1
                 yield! parseExpr e2
                 match e3 with
-                | Some e -> 
+                | Some e ->
                     match e with // prevent double collapsing on elifs
                     | SynExpr.IfThenElse (_,_,_,_,_,_,_) ->
-                        yield! parseExpr e    
+                        yield! parseExpr e
                     | _ ->
                         yield! rcheck Scope.ElseInIfThenElse Collapse.Same e.Range
-                        yield! parseExpr e                            
+                        yield! parseExpr e
                 | None -> ()
             | SynExpr.While (_,_,e,r) ->
                 yield! rcheck Scope.While Collapse.Below  r
@@ -945,7 +945,7 @@
             | SynExpr.Paren (e,_,_,_) ->
                 yield! parseExpr e
             | SynExpr.Record (recCtor,recCopy,recordFields,r) ->
-                if recCtor.IsSome then 
+                if recCtor.IsSome then
                     let (_,ctorArgs,_,_,_) = recCtor.Value
                     yield! parseExpr ctorArgs
                 if recCopy.IsSome then
@@ -953,27 +953,27 @@
                     yield! parseExpr e
                 yield! recordFields |> (Seq.choose (fun (_,e,_) -> e) >> Seq.collect parseExpr)
                 // exclude the opening `{` and closing `}` of the record from collapsing
-                yield! rcheck Scope.Record Collapse.Same <| Range.modBoth r 1 1         
+                yield! rcheck Scope.Record Collapse.Same <| Range.modBoth r 1 1
             | _ -> ()
         }
 
     and private parseMatchClause (SynMatchClause.Clause (synPat,_,e,_,_)) =
-        seq {   
+        seq {
                 yield! rcheck Scope.MatchClause Collapse.Same <| Range.startToEnd synPat.Range e.Range  // Collapse the scope after `->`
-                yield! parseExpr e 
+                yield! parseExpr e
             }
 
     and private parseMatchClauses = Seq.collect parseMatchClause
 
     and private parseAttributes (attrs:SynAttributes) =
         seq{
-            let attrListRange  = 
-                if attrs.Length = 0 then Seq.empty else 
+            let attrListRange  =
+                if attrs.Length = 0 then Seq.empty else
                 rcheck Scope.Attribute Collapse.Same  <| Range.startToEnd (attrs.[0].Range) (attrs.[attrs.Length-1].ArgExpr.Range)
             match  attrs with
             | [] -> ()
             | [_] -> yield! attrListRange
-            | hd::tl -> 
+            | hd::tl ->
                 yield! attrListRange
                 yield! parseExpr hd.ArgExpr
                 // If there are more than 2 attributes only add tags to the 2nd and beyond, to avoid double collapsing on the first attribute
@@ -982,33 +982,28 @@
                 yield! attrs |> Seq.collect (fun attr -> parseExpr attr.ArgExpr)
         }
 
-    and private parseBinding (Binding (_,kind,_,_,attrs,_,_,_,_,e,br,_) as b) =        
+    and private parseBinding (Binding (_,kind,_,_,attrs,_,_,_,_,e,br,_) as b) =
         seq {
 //            let r = Range.endToEnd b.RangeOfBindingSansRhs b.RangeOfBindingAndRhs
             match kind with
             | SynBindingKind.NormalBinding ->
                 yield! rcheck Scope.LetOrUse Collapse.Below <| Range.endToEnd b.RangeOfBindingSansRhs b.RangeOfBindingAndRhs
-            | SynBindingKind.DoBinding -> 
+            | SynBindingKind.DoBinding ->
                 yield! rcheck Scope.Do Collapse.Below <| Range.modStart br 2
-            | _ -> () 
+            | _ -> ()
             yield! parseAttributes attrs
             yield! parseExpr e
         }
 
-    and private parseBindings = Seq.collect parseBinding 
+    and private parseBindings = Seq.collect parseBinding
 
     and private parseSynMemberDefn d =
         seq {
             match d with
             | SynMemberDefn.Member (binding,r) ->
                 yield! rcheck Scope.Member Collapse.Below r
-<<<<<<< HEAD
                 yield! parseBinding binding
             | SynMemberDefn.LetBindings (bindings,_,_,r) ->
-=======
-                yield! visitBinding binding
-            | SynMemberDefn.LetBindings (bindings,_,_,_r) ->
->>>>>>> 8c897966
                 //yield! rcheck Scope.LetOrUse Collapse.Below r
                 yield! parseBindings bindings
             | SynMemberDefn.Interface (tp,iMembers,_) ->
@@ -1018,23 +1013,23 @@
                 | None -> ()
             | SynMemberDefn.NestedType (td,_,_) ->
                 yield! parseTypeDefn td
-            | SynMemberDefn.AbstractSlot (ValSpfn(_,_,_,synt,_,_,_,_,_,_,_),_,r) -> 
+            | SynMemberDefn.AbstractSlot (ValSpfn(_,_,_,synt,_,_,_,_,_,_,_),_,r) ->
                 yield! rcheck Scope.Member Collapse.Below <| Range.startToEnd synt.Range r
             | SynMemberDefn.AutoProperty (_,_,_,_,(*memkind*)_,_,_,_,e,_,r) ->
                 yield! rcheck Scope.Member Collapse.Below r
-                yield! parseExpr e   
+                yield! parseExpr e
             | _ -> ()
         }
 
     (*  For Cases like
         --------------
-            type JsonDocument = 
+            type JsonDocument =
                 private {   Json : string
-                            Path : string   }  
-        Or 
-             type JsonDocument = 
+                            Path : string   }
+        Or
+             type JsonDocument =
                 internal |  Json of string
-                         |  Path of string   
+                         |  Path of string
     *)
     and private parseSimpleRepr simple =
         let accessRange (opt:SynAccess option) =
@@ -1047,25 +1042,25 @@
                 | SynAccess.Internal -> 8
         seq{
             match simple with
-            | SynTypeDefnSimpleRepr.Enum (cases,er) -> 
+            | SynTypeDefnSimpleRepr.Enum (cases,er) ->
                 yield! rcheck Scope.SimpleType Collapse.Below er
-                yield! cases 
+                yield! cases
                     |> Seq.collect (fun (SynEnumCase.EnumCase (attrs,_,_,_,cr)) ->
                     seq{yield! rcheck Scope.EnumCase Collapse.Below cr
                         yield! parseAttributes attrs
                     })
-            | SynTypeDefnSimpleRepr.Record (opt,fields,rr) -> 
+            | SynTypeDefnSimpleRepr.Record (opt,fields,rr) ->
                 //yield! rcheck Scope.SimpleType Collapse.Same <| Range.modBoth rr (accessRange opt+1) 1
                 yield! rcheck Scope.RecordDefn Collapse.Same rr //<| Range.modBoth rr 1 1
-                yield! fields 
+                yield! fields
                     |> Seq.collect (fun (SynField.Field (attrs,_,_,_,_,_,_,fr)) ->
                     seq{yield! rcheck Scope.RecordField Collapse.Below fr
                         yield! parseAttributes attrs
                     })
-            | SynTypeDefnSimpleRepr.Union (opt,cases,ur) -> 
+            | SynTypeDefnSimpleRepr.Union (opt,cases,ur) ->
 //                yield! rcheck Scope.SimpleType Collapse.Same <| Range.modStart ur (accessRange opt)
-                yield! rcheck Scope.UnionDefn Collapse.Same ur 
-                yield! cases 
+                yield! rcheck Scope.UnionDefn Collapse.Same ur
+                yield! cases
                     |> Seq.collect (fun (SynUnionCase.UnionCase (attrs,_,_,_,_,cr)) ->
                     seq{yield! rcheck Scope.UnionCase Collapse.Below cr
                         yield! parseAttributes attrs
@@ -1074,18 +1069,18 @@
         }
 
     and private parseTypeDefn (TypeDefn (componentInfo, objectModel, members, range)) =
-        seq {            
+        seq {
             match objectModel with
-            | SynTypeDefnRepr.ObjectModel (defnKind, objMembers, _) -> 
+            | SynTypeDefnRepr.ObjectModel (defnKind, objMembers, _) ->
                 match defnKind with
-                | SynTypeDefnKind.TyconAugmentation -> 
+                | SynTypeDefnKind.TyconAugmentation ->
                     yield! rcheck Scope.TypeExtension Collapse.Below <| Range.endToEnd componentInfo.Range range
-                | _ -> 
+                | _ ->
                     yield! rcheck Scope.Type Collapse.Below <| Range.endToEnd componentInfo.Range range
                 yield! Seq.collect parseSynMemberDefn objMembers
                 // visit the members of a type extension
                 yield! Seq.collect parseSynMemberDefn members
-            | SynTypeDefnRepr.Simple (simpleRepr,r) -> 
+            | SynTypeDefnRepr.Simple (simpleRepr,r) ->
                 yield! rcheck Scope.Type Collapse.Below <| Range.endToEnd componentInfo.Range range
                 yield! parseSimpleRepr simpleRepr
                 yield! Seq.collect parseSynMemberDefn members
@@ -1099,11 +1094,11 @@
                 | [], [] -> List.rev res
                 | [], _ -> List.rev (currentBulk::res)
                 | r :: rest, [] -> loop rest res [r]
-                | r :: rest, last :: _ when r.StartLine = last.EndLine + 1 -> 
+                | r :: rest, last :: _ when r.StartLine = last.EndLine + 1 ->
                     loop rest res (r::currentBulk)
                 | r :: rest, _ -> loop rest (currentBulk::res) [r]
             loop input [] []
-        
+
         let selectRanges (ranges: range list) =
             match ranges with
             | [] -> None
@@ -1121,14 +1116,14 @@
 
     let collectHashDirectives =
          getConsecutiveModuleDecls(
-            function 
+            function
             | SynModuleDecl.HashDirective (ParsedHashDirective (directive,_,_),r) ->
                 let prefixLength = "#".Length + directive.Length + " ".Length
                 Some (Range.mkRange "" (Range.mkPos r.StartLine prefixLength) r.End)
             | _ -> None) Scope.HashDirective
 
 
-    let rec private parseDeclaration (decl: SynModuleDecl) = 
+    let rec private parseDeclaration (decl: SynModuleDecl) =
         seq {
             match decl with
             | SynModuleDecl.Let (_,bindings,_) ->
@@ -1167,4 +1162,4 @@
                 let (ParsedImplFileInput (_,_,_,_,_,modules,_)) = implFile
                 yield! Seq.collect parseModuleOrNamespace modules
             | _ -> ()
-        }
+        }