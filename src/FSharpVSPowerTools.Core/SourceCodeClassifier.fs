﻿namespace FSharpVSPowerTools

open System
open Microsoft.FSharp.Compiler
open Microsoft.FSharp.Compiler.Ast
open Microsoft.FSharp.Compiler.SourceCodeServices
open FSharpVSPowerTools
open System.Collections.Generic

[<RequireQualifiedAccess>]
type Category =
    | ReferenceType
    | ValueType
    | PatternCase
    | Function
    | MutableVar
    | Quotation
    | Module
    | Unused
    | Printf
    | Other
    override x.ToString() = sprintf "%A" x

type CategorizedColumnSpan =
    { Category: Category
      WordSpan: WordSpan }

<<<<<<< HEAD
// If "what" span is entirely included in "from" span, then truncate "from" to the end of "what".
// Example: for ReferenceType symbol "System.Diagnostics.DebuggerDisplay" there are "System", "Diagnostics" and "DebuggerDisplay"
// plane symbols. After excluding "System", we get "Diagnostics.DebuggerDisplay",
// after excluding "Diagnostics", we get "DebuggerDisplay" and we are done.
let excludeWordSpan from what =
    if what.EndCol < from.EndCol && what.EndCol > from.StartCol then
        { from with StartCol = what.EndCol + 1 } // the dot between parts
    else from

let printfFunctions = ["printf";"printfn";"sprintf";"failwithf";"eprintf";"eprintfn"] |> set
let printfTerminators = ['b';'c';'s';'d';'i';'u';'x';'X';'o';'e';'E';'f';'g';'G';'M';'O';'A';'a';'t'] |> set
let printfModifiers   = ['0';'1';'2';'3';'4';'5';'6';'7';'8';'9';'-';'+';' '] |> set
 
let getCategoriesAndLocations (allSymbolsUses: (FSharpSymbolUse * bool)[], untypedAst: ParsedInput option, lexer: LexerBase, getTextLine: int -> string) =
    let allSymbolsUses' =
        allSymbolsUses
        |> Seq.groupBy (fun (su, _) -> su.RangeAlternate.EndLine)
        |> Seq.map (fun (line, sus) ->
            let tokens = lexer.TokenizeLine (line - 1)
            sus
            |> Seq.choose (fun (su, used) ->
                let r = su.RangeAlternate
                lexer.GetSymbolFromTokensAtLocation (tokens, line - 1, r.End.Column - 1)
                |> Option.bind (fun sym -> 
                    match sym.Kind with
                    | SymbolKind.Ident ->
                        // FCS returns inaccurate ranges for multiline method chains
                        // Specifically, only the End is right. So we use the lexer to find Start for such symbols.
                        if r.StartLine < r.EndLine then
                            Some (su, used, { Line = r.End.Line; StartCol = r.End.Column - sym.Text.Length; EndCol = r.End.Column })
                        else 
                            Some (su, used, { Line = r.End.Line; StartCol = r.Start.Column; EndCol = r.End.Column })
                    | _ -> None)))
        |> Seq.concat
        |> Seq.toArray
       
    // index all symbol usages by LineNumber 
    let wordSpans = 
        allSymbolsUses'
        |> Seq.map (fun (_,_,span) -> span)
        |> Seq.groupBy (fun span -> span.Line)
        |> Seq.map (fun (line, ranges) -> line, ranges)
        |> Map.ofSeq

    let spansBasedOnSymbolsUses = 
        allSymbolsUses'
        |> Seq.choose (fun (symbolUse, used, span) ->
            let span = 
                match wordSpans.TryFind span.Line with
                | Some spans -> spans |> Seq.fold (fun result span -> excludeWordSpan result span) span
                | _ -> span

            let span' = 
                if (span.EndCol - span.StartCol) - symbolUse.Symbol.DisplayName.Length > 0 then
                    // The span is wider that the simbol's display name.
                    // This means that we have not managed to extract last part of a long ident accurately.
                    // Particulary, it happens for chained method calls like Guid.NewGuid().ToString("N").Substring(1).
                    // So we get ident from the lexer.
                    match lexer.GetSymbolAtLocation (span.Line - 1, span.EndCol - 1) with
                    | Some s -> 
                        match s.Kind with
                        | Ident -> 
                            // Lexer says that our span is too wide. Adjust it's left column.
                            if span.StartCol < s.LeftColumn then { span with StartCol = s.LeftColumn }
                            else span
                        | _ -> span
                    | _ -> span
                else span

            let categorizedSpan =
                if span'.EndCol <= span'.StartCol then None
                else Some { Category = 
                                if not used then Category.Unused 
                                else getCategory symbolUse
                            WordSpan = span' }
        
            categorizedSpan)
        |> Seq.groupBy (fun span -> span.WordSpan)
        |> Seq.map (fun (_, spans) -> 
                match List.ofSeq spans with
                | [span] -> span
                | spans -> 
                    spans 
                    |> List.sortBy (fun span -> 
                        match span.Category with
                        | Category.Unused -> 0
                        | Category.Other -> 2
                        | _ -> 1)
                    |> List.head)
        |> Seq.distinct
        |> Seq.toArray

    let quotationRanges = ref (ResizeArray<_>())
    let printfRanges = ref (ResizeArray<_>())
    
    let rec visitExpr = function
        | SynExpr.IfThenElse(cond, trueBranch, falseBranchOpt, _, _, _, _) ->
            visitExpr cond
            visitExpr trueBranch
            falseBranchOpt |> Option.iter visitExpr 
        | SynExpr.LetOrUse (_, _, bindings, body, _) -> 
            visitBindindgs bindings
            visitExpr body
        | SynExpr.LetOrUseBang (_, _, _, _, rhsExpr, body, _) -> 
            visitExpr rhsExpr
            visitExpr body
        | SynExpr.Quote (_, _isRaw, _quotedExpr, _, range) -> (!quotationRanges).Add range
        | SynExpr.App (_,_, funcExpr, argExpr, _) -> 
            visitExpr argExpr
            visitExpr funcExpr
        | SynExpr.Lambda (_, _, _, expr, _) -> visitExpr expr
        | SynExpr.Record (_, _, fields, _) ->
            fields |> List.choose (fun (_, expr, _) -> expr) |> List.iter visitExpr
        | SynExpr.ArrayOrListOfSeqExpr (_, expr, _) -> visitExpr expr
        | SynExpr.CompExpr (_, _, expr, _) -> visitExpr expr
        | SynExpr.ForEach (_, _, _, _, _, body, _) -> visitExpr body
        | SynExpr.YieldOrReturn (_, expr, _) -> visitExpr expr
        | SynExpr.YieldOrReturnFrom (_, expr, _) -> visitExpr expr
        | SynExpr.Do (expr, _) -> visitExpr expr
        | SynExpr.DoBang (expr, _) -> visitExpr expr
        | SynExpr.Downcast (expr, _, _) -> visitExpr expr
        | SynExpr.For (_, _, _, _, _, expr, _) -> visitExpr expr
        | SynExpr.Lazy (expr, _) -> visitExpr expr
        | SynExpr.Match (_, expr, clauses, _, _) -> 
            visitExpr expr
            visitMatches clauses 
        | SynExpr.MatchLambda (_, _, clauses, _, _) -> visitMatches clauses
        | SynExpr.ObjExpr (_, _, bindings, _, _ , _) -> visitBindindgs bindings
        | SynExpr.Typed (expr, _, _) -> visitExpr expr
        | SynExpr.Paren (expr, _, _, _) -> visitExpr expr
        | SynExpr.Sequential (_, _, expr1, expr2, _) ->
            visitExpr expr1
            visitExpr expr2
        | SynExpr.LongIdentSet (_, expr, _) -> visitExpr expr
        | SynExpr.Tuple (exprs, _, _) -> 
            for expr in exprs do 
                visitExpr expr
        | SynExpr.Ident (ident) -> if printfFunctions.Contains ident.idText then (!printfRanges).Add ident.idRange
        | _ -> () 

    and visitBinding (Binding(_, _, _, _, _, _, _, _, _, body, _, _)) = visitExpr body
    and visitBindindgs = List.iter visitBinding
    and visitMatch (SynMatchClause.Clause (_, _, expr, _, _)) = visitExpr expr
    and visitMatches = List.iter visitMatch
    
    let visitMember = function
        | SynMemberDefn.LetBindings (bindings, _, _, _) -> visitBindindgs bindings
        | SynMemberDefn.Member (binding, _) -> visitBinding binding
        | SynMemberDefn.AutoProperty (_, _, _, _, _, _, _, _, expr, _, _) -> visitExpr expr
        | _ -> () 

    let visitType ty =
        let (SynTypeDefn.TypeDefn (_, repr, _, _)) = ty
        match repr with
        | SynTypeDefnRepr.ObjectModel (_, defns, _) ->
            for d in defns do visitMember d
        | _ -> ()

    let rec visitDeclarations decls = 
        for declaration in decls do
            match declaration with
            | SynModuleDecl.Let (_, bindings, _) -> visitBindindgs bindings
            | SynModuleDecl.DoExpr (_, expr, _) -> visitExpr expr
            | SynModuleDecl.Types (types, _) -> for ty in types do visitType ty
            | SynModuleDecl.NestedModule (_, decls, _, _) -> visitDeclarations decls
            | _ -> ()

    let visitModulesAndNamespaces modulesOrNss =
        for moduleOrNs in modulesOrNss do
            let (SynModuleOrNamespace(_, _, decls, _, _, _, _)) = moduleOrNs
            visitDeclarations decls

    untypedAst |> Option.iter (fun ast ->
        match ast with
        | ParsedInput.ImplFile(implFile) ->
            let (ParsedImplFileInput(_, _, _, _, _, modules, _)) = implFile
            visitModulesAndNamespaces modules
        | _ -> ()
    )

    //printfn "AST: %A" untypedAst
    
    let trimWhitespaces = 
        Seq.skipWhile (fun t -> t.CharClass = TokenCharKind.WhiteSpace) >> Seq.toList
=======
module QuotationCategorizer =
    let private categorize (lexer: LexerBase) ranges =
        let trimWhitespaces = 
            Seq.skipWhile (fun t -> t.CharClass = TokenCharKind.WhiteSpace) >> Seq.toList
>>>>>>> 08194e11

        ranges
        |> Seq.map (fun (r: Range.range) -> 
            if r.EndLine = r.StartLine then
                seq [ { Category = Category.Quotation
                        WordSpan = { Line = r.StartLine
                                     StartCol = r.StartColumn
                                     EndCol = r.EndColumn }} ]
            else
                [r.StartLine..r.EndLine]
                |> Seq.choose (fun line ->
                     let tokens = lexer.TokenizeLine (line - 1)

                     let tokens =
                        match tokens |> List.tryFind (fun t -> t.TokenName = "RQUOTE") with
                        | Some rquote -> 
                            tokens
                            |> List.rev
                            |> Seq.skipWhile ((<>) rquote)
                            |> Seq.toList
                            |> List.rev
                        | _ -> 
                            match tokens |> List.tryFind (fun t -> t.TokenName = "LQUOTE") with
                            | Some lquote -> tokens |> Seq.skipWhile (fun t -> t <> lquote) |> Seq.toList
                            | _ -> tokens 

                     let tokens = tokens |> trimWhitespaces |> List.rev |> trimWhitespaces |> List.rev
                     
                     match tokens with
                     | [] -> None
                     | _ ->
                        let minCol = tokens |> List.map (fun t -> t.LeftColumn) |> function [] -> 0 | xs -> xs |> List.min
                 
                        let maxCol = 
                            let tok = tokens |> List.maxBy (fun t -> t.RightColumn) 
                            tok.LeftColumn + tok.FullMatchedLength

                        Some { Category = Category.Quotation
                               WordSpan = { Line = line
                                            StartCol = minCol
                                            EndCol = maxCol }}))
        |> Seq.concat
        |> Seq.toArray

<<<<<<< HEAD
    let printformatters =
        !printfRanges 
        |> Seq.map (fun (r: Range.range) -> seq {

            // TODO: Multi-line printf formats
            let line = getTextLine (r.EndLine - 1)

            let lit = lexer.TokenizeLine (r.EndLine-1)
                      |> Seq.skipWhile (fun t -> t.LeftColumn < r.EndColumn || t.TokenName <> "STRING_TEXT")
                      |> Seq.takeWhile (fun t -> t.TokenName = "STRING_TEXT")
                      |> Seq.fold (fun (left,right) (tok) ->
                        min left tok.LeftColumn, 
                        max right tok.RightColumn
                      ) (9999,0)

            match lit with 
            | (9999,_) -> ()
            | (left, right) ->
               let formatter = line.Substring(left+1, right-left)
               let findLengthAndSkip i = 
                   let rec findTerminator i = 
                      if formatter.Length <= i then 0 else
                      let c = formatter.[i]
                      if printfTerminators.Contains c then i + 1
                      elif printfModifiers.Contains c then findTerminator (i + 1)
                      else 0
                   if formatter.[i] = '%' then 2, None else
                   match findTerminator i with
                   | 0  -> 1, None
                   | i' -> (i' + 1 - i), Some (i' + 1 - i)

               let rec parseFmt acc i =
                   if i >= (formatter.Length - 1) then acc else
                   match formatter.[i] with
                   | '%' -> 
                       let skip, len = findLengthAndSkip (i + 1) 
                       match len with 
                       | Some l -> 
                           let hit = { Category = Category.Printf
                                       WordSpan = { Line = r.EndLine
                                                    StartCol = left + i + 1
                                                    EndCol = left + i + l + 1 }} 

                           parseFmt (hit::acc) (i + skip)
                       | _ -> parseFmt acc (i + skip)
                   | _ -> parseFmt acc (i + 1)
               yield! (parseFmt [] 0)
            | _ -> ()
           })
        |> Seq.concat
        |> Seq.toArray

    let allSpans = spansBasedOnSymbolsUses |> Array.append quotations |> Array.append printformatters
=======
    let getCategories ast lexer = UntypedAstUtils.getQuatationRanges ast |> categorize lexer

module SourceCodeClassifier =
    let getIdentifierCategory = function
        | Entity (_, ValueType, _) -> Category.ValueType
        | Entity Class -> Category.ReferenceType
        | Entity (_, FSharpModule, _) -> Category.Module
        | Entity (_, _, Tuple) -> Category.ReferenceType
        | Entity (_, (FSharpType | ProvidedType | ByRef | Array), _) -> Category.ReferenceType    
        | _ -> Category.Other 

    // Filter out symbols which ranges are fully included into a bigger symbols. 
    // For example, for this code: Ns.Module.Module1.Type.NestedType.Method() FCS returns the following symbols: 
    // Ns, Module, Module1, Type, NestedType, Method.
    // We want to filter all of them but the longest one (Method).
    let filterNestedSymbolUses (longIdents: IDictionary<_,_>) symbolUses =
        symbolUses
        |> Array.map (fun sUse ->
            match longIdents.TryGetValue sUse.SymbolUse.RangeAlternate.End with
            | true, longIdent -> sUse, Some longIdent
            | _ -> sUse, None)
        |> Seq.groupBy (fun (_, longIdent) -> longIdent)
        |> Seq.map (fun (longIdent, sUses) -> longIdent, sUses |> Seq.map fst)
        |> Seq.map (fun (longIdent, symbolUses) ->
            match longIdent with
            | Some _ -> 
                (* Find all longest SymbolUses which has unique roots. For example:
                           
                    module Top
                    module M =
                        type System.IO.Path with
                            member static ExtensionMethod() = ()

                    open M
                    open System
                    let _ = IO.Path.ExtensionMethod()

                    The last line contains three SymbolUses: "System.IO", "System.IO.Path" and "Top.M.ExtensionMethod". 
                    So, we filter out "System.IO" since it's a prefix of "System.IO.Path".

                *)
                let res =
                    symbolUses
                    |> Seq.sortBy (fun symbolUse -> -symbolUse.SymbolUse.RangeAlternate.EndColumn)
                    |> Seq.fold (fun (prev, acc) next ->
                         match prev with
                         | Some prev -> 
                            if prev.FullNames
                               |> Array.exists (fun prevFullName ->
                                    next.FullNames
                                    |> Array.exists (fun nextFullName ->
                                         nextFullName.Length < prevFullName.Length
                                         && prevFullName |> Array.startsWith nextFullName)) then 
                                Some prev, acc
                            else Some next, next :: acc
                         | None -> Some next, next :: acc)
                       (None, [])
                    |> snd
                    |> List.rev
                    |> List.toSeq
                res
            | None -> symbolUses)
        |> Seq.concat
        |> Seq.toArray

    let getSymbolUsesPotentiallyRequireOpenDecls symbolsUses =
        symbolsUses
        |> Array.filter (fun symbolUse ->
            let res = 
                match symbolUse.SymbolUse.Symbol with
                | Pattern | RecordField _
                | Entity (Class | (AbbreviatedType _ | FSharpType | ValueType | FSharpModule | Array), _, _)
                | Entity (_, _, Tuple)
                | MemberFunctionOrValue (Constructor _ | ExtensionMember) -> true
                | MemberFunctionOrValue func -> not func.IsMember
                | _ -> false
            res)
        //|> Array.map (fun (symbolUse, _) -> symbolUse)

    let internal getCategory (symbolUse: FSharpSymbolUse) =
        match symbolUse.Symbol with
        | Field (MutableVar, _)
        | Field (_, RefCell) -> Category.MutableVar
        | Pattern -> Category.PatternCase
        | Entity (_, ValueType, _) -> Category.ValueType
        | Entity Class -> Category.ReferenceType
        | Entity (_, FSharpModule, _) -> Category.Module
        | Entity (_, _, Tuple) -> Category.ReferenceType
        | Entity (_, (FSharpType | ProvidedType | ByRef | Array), _) -> Category.ReferenceType
        | MemberFunctionOrValue (Constructor ValueType) -> Category.ValueType
        | MemberFunctionOrValue (Constructor _) -> Category.ReferenceType
        | MemberFunctionOrValue (Function symbolUse.IsFromComputationExpression) -> Category.Function
        | MemberFunctionOrValue MutableVar -> Category.MutableVar
        | MemberFunctionOrValue func ->
            match func.FullTypeSafe with
            | Some RefCell -> Category.MutableVar
            | _ -> Category.Other
        | _ -> Category.Other 

    // If "what" span is entirely included in "from" span, then truncate "from" to the end of "what".
    // Example: for ReferenceType symbol "System.Diagnostics.DebuggerDisplay" there are "System", "Diagnostics" and "DebuggerDisplay"
    // plane symbols. After excluding "System", we get "Diagnostics.DebuggerDisplay",
    // after excluding "Diagnostics", we get "DebuggerDisplay" and we are done.
    let excludeWordSpan from what =
        if what.EndCol < from.EndCol && what.EndCol > from.StartCol then
            { from with StartCol = what.EndCol + 1 } // the dot between parts
        else from

    let getFullPrefix (longIdents: IDictionary<_,_>) fullName (endPos: Range.pos): Idents option =
        match longIdents.TryGetValue endPos with
        | true, longIdent ->
            let rec loop matchFound longIdents symbolIdents =
                match longIdents, symbolIdents with
                | [], _ -> symbolIdents
                | _, [] -> []
                | lh :: lt, sh :: st ->
                    if lh <> sh then
                        if matchFound then symbolIdents else loop matchFound lt symbolIdents
                    else loop true lt st
                        
            let prefix = 
                loop false (longIdent |> Array.rev |> List.ofArray) (fullName |> Array.rev |> List.ofArray)
                |> List.rev
                |> List.toArray
                            
//            debug "[SourceCodeClassifier] QualifiedSymbol: FullName = %A, Symbol end pos = (%d, %d), Res = %A" 
//                  fullName endPos.Line endPos.Column prefix
            Some prefix
        | _ -> None

    let getCategoriesAndLocations (allSymbolsUses: SymbolUse[], ast: ParsedInput option, lexer: LexerBase,
                                   openDeclarations: OpenDeclaration list, allEntities: Map<string, Idents list> option) =
        let allSymbolsUses' =
            allSymbolsUses
            |> Seq.groupBy (fun su -> su.SymbolUse.RangeAlternate.EndLine)
            |> Seq.map (fun (line, sus) ->
                let tokens = lexer.TokenizeLine (line - 1)
                sus
                |> Seq.choose (fun su ->
                    let r = su.SymbolUse.RangeAlternate
                    lexer.GetSymbolFromTokensAtLocation (tokens, line - 1, r.End.Column - 1)
                    |> Option.bind (fun sym -> 
                        match sym.Kind with
                        | SymbolKind.Ident ->
                            // FCS returns inaccurate ranges for multiline method chains
                            // Specifically, only the End is right. So we use the lexer to find Start for such symbols.
                            if r.StartLine < r.EndLine then
                                Some (su, { Line = r.End.Line; StartCol = r.End.Column - sym.Text.Length; EndCol = r.End.Column })
                            else 
                                Some (su, { Line = r.End.Line; StartCol = r.Start.Column; EndCol = r.End.Column })
                        | _ -> None)))
            |> Seq.concat
            |> Seq.toArray
       
        // index all symbol usages by LineNumber 
        let wordSpans = 
            allSymbolsUses'
            |> Seq.map (fun (_, span) -> span)
            |> Seq.groupBy (fun span -> span.Line)
            |> Seq.map (fun (line, ranges) -> line, ranges)
            |> Map.ofSeq

        let spansBasedOnSymbolsUses = 
            allSymbolsUses'
            |> Seq.choose (fun (symbolUse, span) ->
                let span = 
                    match wordSpans.TryFind span.Line with
                    | Some spans -> spans |> Seq.fold (fun result span -> excludeWordSpan result span) span
                    | _ -> span

                let span' = 
                    if (span.EndCol - span.StartCol) - symbolUse.SymbolUse.Symbol.DisplayName.Length > 0 then
                        // The span is wider that the simbol's display name.
                        // This means that we have not managed to extract last part of a long ident accurately.
                        // Particulary, it happens for chained method calls like Guid.NewGuid().ToString("N").Substring(1).
                        // So we get ident from the lexer.
                        match lexer.GetSymbolAtLocation (span.Line - 1, span.EndCol - 1) with
                        | Some s -> 
                            match s.Kind with
                            | Ident -> 
                                // Lexer says that our span is too wide. Adjust it's left column.
                                if span.StartCol < s.LeftColumn then { span with StartCol = s.LeftColumn }
                                else span
                            | _ -> span
                        | _ -> span
                    else span

                let categorizedSpan =
                    if span'.EndCol <= span'.StartCol then None
                    else Some { Category = 
                                    if not symbolUse.IsUsed then Category.Unused 
                                    else getCategory symbolUse.SymbolUse
                                WordSpan = span' }
        
                categorizedSpan)
            |> Seq.groupBy (fun span -> span.WordSpan)
            |> Seq.map (fun (_, spans) -> 
                    match List.ofSeq spans with
                    | [span] -> span
                    | spans -> 
                        spans 
                        |> List.sortBy (fun span -> 
                            match span.Category with
                            | Category.Unused -> 1
                            | Category.Other -> 2
                            | _ -> 0)
                        |> List.head)
            |> Seq.distinct
            |> Seq.toArray

        let longIdentsByEndPos = UntypedAstUtils.getLongIdents ast

//        debug "LongIdents by line:" 
//        longIdentsByEndPos 
//        |> Seq.map (fun pair -> pair.Key.Line, pair.Key.Column, pair.Value) 
//        |> Seq.iter (debug "%A")

        let removeModuleSuffixes (symbolUses: SymbolUse[]) =
            match allEntities with
            | Some entities ->
                symbolUses 
                |> Array.map (fun symbolUse ->
                    let fullNames =
                        symbolUse.FullNames
                        |> Array.map (fun fullName ->
                            match entities |> Map.tryFind (String.Join (".", fullName)) with
                            | Some [cleanIdents] ->
                                debug "[SourceCodeClassifier] One clean FullName %A -> %A" fullName cleanIdents
                                cleanIdents
                            | Some (firstCleanIdents :: _ as cleanIdentsList) ->
                                if cleanIdentsList |> List.exists ((=) fullName) then
                                    debug "[SourceCodeClassifier] An exact match found among several clean idents: %A" fullName
                                    fullName
                                else
                                    debug "[SourceCodeClassifier] No match found among several clean idents, return the first one FullName %A -> %A" 
                                          fullName firstCleanIdents
                                    firstCleanIdents
                            | _ -> 
                                debug "[SourceCodeClassifier] NOT Cleaned FullName %A" fullName
                                fullName)
                    { symbolUse with FullNames = fullNames })
            | None -> symbolUses

//        let printSymbolUses msg (symbolUses: SymbolUse[]) =
//            debug "[SourceCodeClassifier] %s SymbolUses:\n" msg
//            for sUse in symbolUses do
//                let r = sUse.SymbolUse.RangeAlternate
//                debug "%A (%d, %d) -- (%d, %d)" sUse.FullNames r.StartLine r.StartColumn r.EndLine r.EndColumn
//            symbolUses

        let symbolPrefixes: (Range.range * Idents) [] =
            allSymbolsUses
            |> getSymbolUsesPotentiallyRequireOpenDecls
            //|> printSymbolUses "SymbolUsesPotentiallyRequireOpenDecls"
            |> removeModuleSuffixes
            //|> printSymbolUses "SymbolUsesWithModuleSuffixedRemoved"
            |> filterNestedSymbolUses longIdentsByEndPos
            //|> printSymbolUses "SymbolUses without nested"
            |> Array.map (fun symbolUse ->
                let sUseRange = symbolUse.SymbolUse.RangeAlternate
                symbolUse.FullNames
                |> Array.choose (fun fullName ->
                    getFullPrefix longIdentsByEndPos fullName sUseRange.End
                    |> Option.bind (function
                         | [||] -> None
                         | prefix -> Some (sUseRange, prefix)))) 
            |> Array.concat

        debug "[SourceCodeClassifier] Symbols prefixes:\n%A,\nOpen declarations:\n%A" symbolPrefixes openDeclarations
        
        let openDeclarations = 
            Array.foldBack (fun (symbolRange: Range.range, symbolPrefix: Idents) openDecls ->
                openDecls |> OpenDeclarationGetter.updateOpenDeclsWithSymbolPrefix symbolPrefix symbolRange
            ) symbolPrefixes openDeclarations
            |> OpenDeclarationGetter.spreadIsUsedFlagToParents

        //debug "[SourceCodeClassifier] Fully processed open declarations:"
        //for decl in openDeclarations do debug "%A" decl

        let unusedOpenDeclarations: OpenDeclaration list =
            openDeclarations |> List.filter (fun decl -> not decl.IsUsed)

        //debug "[SourceCodeClassifier] Unused open declarations: %A" unusedOpenDeclarations

        let unusedOpenDeclarationSpans =
            unusedOpenDeclarations
            |> List.map (fun decl -> 
                { Category = Category.Unused
                  WordSpan = { Line = decl.DeclarationRange.StartLine 
                               StartCol = decl.DeclarationRange.StartColumn
                               EndCol = decl.DeclarationRange.EndColumn }})
            |> List.toArray
>>>>>>> 08194e11
    
        //debug "[SourceCodeClassifier] AST: %A" ast

        let allSpans = 
            spansBasedOnSymbolsUses 
            |> Array.append (QuotationCategorizer.getCategories ast lexer)
            |> Array.append unusedOpenDeclarationSpans
    //    for span in allSpans do
    //       debug "-=O=- %A" span
        allSpans<|MERGE_RESOLUTION|>--- conflicted
+++ resolved
@@ -25,197 +25,10 @@
     { Category: Category
       WordSpan: WordSpan }
 
-<<<<<<< HEAD
-// If "what" span is entirely included in "from" span, then truncate "from" to the end of "what".
-// Example: for ReferenceType symbol "System.Diagnostics.DebuggerDisplay" there are "System", "Diagnostics" and "DebuggerDisplay"
-// plane symbols. After excluding "System", we get "Diagnostics.DebuggerDisplay",
-// after excluding "Diagnostics", we get "DebuggerDisplay" and we are done.
-let excludeWordSpan from what =
-    if what.EndCol < from.EndCol && what.EndCol > from.StartCol then
-        { from with StartCol = what.EndCol + 1 } // the dot between parts
-    else from
-
-let printfFunctions = ["printf";"printfn";"sprintf";"failwithf";"eprintf";"eprintfn"] |> set
-let printfTerminators = ['b';'c';'s';'d';'i';'u';'x';'X';'o';'e';'E';'f';'g';'G';'M';'O';'A';'a';'t'] |> set
-let printfModifiers   = ['0';'1';'2';'3';'4';'5';'6';'7';'8';'9';'-';'+';' '] |> set
- 
-let getCategoriesAndLocations (allSymbolsUses: (FSharpSymbolUse * bool)[], untypedAst: ParsedInput option, lexer: LexerBase, getTextLine: int -> string) =
-    let allSymbolsUses' =
-        allSymbolsUses
-        |> Seq.groupBy (fun (su, _) -> su.RangeAlternate.EndLine)
-        |> Seq.map (fun (line, sus) ->
-            let tokens = lexer.TokenizeLine (line - 1)
-            sus
-            |> Seq.choose (fun (su, used) ->
-                let r = su.RangeAlternate
-                lexer.GetSymbolFromTokensAtLocation (tokens, line - 1, r.End.Column - 1)
-                |> Option.bind (fun sym -> 
-                    match sym.Kind with
-                    | SymbolKind.Ident ->
-                        // FCS returns inaccurate ranges for multiline method chains
-                        // Specifically, only the End is right. So we use the lexer to find Start for such symbols.
-                        if r.StartLine < r.EndLine then
-                            Some (su, used, { Line = r.End.Line; StartCol = r.End.Column - sym.Text.Length; EndCol = r.End.Column })
-                        else 
-                            Some (su, used, { Line = r.End.Line; StartCol = r.Start.Column; EndCol = r.End.Column })
-                    | _ -> None)))
-        |> Seq.concat
-        |> Seq.toArray
-       
-    // index all symbol usages by LineNumber 
-    let wordSpans = 
-        allSymbolsUses'
-        |> Seq.map (fun (_,_,span) -> span)
-        |> Seq.groupBy (fun span -> span.Line)
-        |> Seq.map (fun (line, ranges) -> line, ranges)
-        |> Map.ofSeq
-
-    let spansBasedOnSymbolsUses = 
-        allSymbolsUses'
-        |> Seq.choose (fun (symbolUse, used, span) ->
-            let span = 
-                match wordSpans.TryFind span.Line with
-                | Some spans -> spans |> Seq.fold (fun result span -> excludeWordSpan result span) span
-                | _ -> span
-
-            let span' = 
-                if (span.EndCol - span.StartCol) - symbolUse.Symbol.DisplayName.Length > 0 then
-                    // The span is wider that the simbol's display name.
-                    // This means that we have not managed to extract last part of a long ident accurately.
-                    // Particulary, it happens for chained method calls like Guid.NewGuid().ToString("N").Substring(1).
-                    // So we get ident from the lexer.
-                    match lexer.GetSymbolAtLocation (span.Line - 1, span.EndCol - 1) with
-                    | Some s -> 
-                        match s.Kind with
-                        | Ident -> 
-                            // Lexer says that our span is too wide. Adjust it's left column.
-                            if span.StartCol < s.LeftColumn then { span with StartCol = s.LeftColumn }
-                            else span
-                        | _ -> span
-                    | _ -> span
-                else span
-
-            let categorizedSpan =
-                if span'.EndCol <= span'.StartCol then None
-                else Some { Category = 
-                                if not used then Category.Unused 
-                                else getCategory symbolUse
-                            WordSpan = span' }
-        
-            categorizedSpan)
-        |> Seq.groupBy (fun span -> span.WordSpan)
-        |> Seq.map (fun (_, spans) -> 
-                match List.ofSeq spans with
-                | [span] -> span
-                | spans -> 
-                    spans 
-                    |> List.sortBy (fun span -> 
-                        match span.Category with
-                        | Category.Unused -> 0
-                        | Category.Other -> 2
-                        | _ -> 1)
-                    |> List.head)
-        |> Seq.distinct
-        |> Seq.toArray
-
-    let quotationRanges = ref (ResizeArray<_>())
-    let printfRanges = ref (ResizeArray<_>())
-    
-    let rec visitExpr = function
-        | SynExpr.IfThenElse(cond, trueBranch, falseBranchOpt, _, _, _, _) ->
-            visitExpr cond
-            visitExpr trueBranch
-            falseBranchOpt |> Option.iter visitExpr 
-        | SynExpr.LetOrUse (_, _, bindings, body, _) -> 
-            visitBindindgs bindings
-            visitExpr body
-        | SynExpr.LetOrUseBang (_, _, _, _, rhsExpr, body, _) -> 
-            visitExpr rhsExpr
-            visitExpr body
-        | SynExpr.Quote (_, _isRaw, _quotedExpr, _, range) -> (!quotationRanges).Add range
-        | SynExpr.App (_,_, funcExpr, argExpr, _) -> 
-            visitExpr argExpr
-            visitExpr funcExpr
-        | SynExpr.Lambda (_, _, _, expr, _) -> visitExpr expr
-        | SynExpr.Record (_, _, fields, _) ->
-            fields |> List.choose (fun (_, expr, _) -> expr) |> List.iter visitExpr
-        | SynExpr.ArrayOrListOfSeqExpr (_, expr, _) -> visitExpr expr
-        | SynExpr.CompExpr (_, _, expr, _) -> visitExpr expr
-        | SynExpr.ForEach (_, _, _, _, _, body, _) -> visitExpr body
-        | SynExpr.YieldOrReturn (_, expr, _) -> visitExpr expr
-        | SynExpr.YieldOrReturnFrom (_, expr, _) -> visitExpr expr
-        | SynExpr.Do (expr, _) -> visitExpr expr
-        | SynExpr.DoBang (expr, _) -> visitExpr expr
-        | SynExpr.Downcast (expr, _, _) -> visitExpr expr
-        | SynExpr.For (_, _, _, _, _, expr, _) -> visitExpr expr
-        | SynExpr.Lazy (expr, _) -> visitExpr expr
-        | SynExpr.Match (_, expr, clauses, _, _) -> 
-            visitExpr expr
-            visitMatches clauses 
-        | SynExpr.MatchLambda (_, _, clauses, _, _) -> visitMatches clauses
-        | SynExpr.ObjExpr (_, _, bindings, _, _ , _) -> visitBindindgs bindings
-        | SynExpr.Typed (expr, _, _) -> visitExpr expr
-        | SynExpr.Paren (expr, _, _, _) -> visitExpr expr
-        | SynExpr.Sequential (_, _, expr1, expr2, _) ->
-            visitExpr expr1
-            visitExpr expr2
-        | SynExpr.LongIdentSet (_, expr, _) -> visitExpr expr
-        | SynExpr.Tuple (exprs, _, _) -> 
-            for expr in exprs do 
-                visitExpr expr
-        | SynExpr.Ident (ident) -> if printfFunctions.Contains ident.idText then (!printfRanges).Add ident.idRange
-        | _ -> () 
-
-    and visitBinding (Binding(_, _, _, _, _, _, _, _, _, body, _, _)) = visitExpr body
-    and visitBindindgs = List.iter visitBinding
-    and visitMatch (SynMatchClause.Clause (_, _, expr, _, _)) = visitExpr expr
-    and visitMatches = List.iter visitMatch
-    
-    let visitMember = function
-        | SynMemberDefn.LetBindings (bindings, _, _, _) -> visitBindindgs bindings
-        | SynMemberDefn.Member (binding, _) -> visitBinding binding
-        | SynMemberDefn.AutoProperty (_, _, _, _, _, _, _, _, expr, _, _) -> visitExpr expr
-        | _ -> () 
-
-    let visitType ty =
-        let (SynTypeDefn.TypeDefn (_, repr, _, _)) = ty
-        match repr with
-        | SynTypeDefnRepr.ObjectModel (_, defns, _) ->
-            for d in defns do visitMember d
-        | _ -> ()
-
-    let rec visitDeclarations decls = 
-        for declaration in decls do
-            match declaration with
-            | SynModuleDecl.Let (_, bindings, _) -> visitBindindgs bindings
-            | SynModuleDecl.DoExpr (_, expr, _) -> visitExpr expr
-            | SynModuleDecl.Types (types, _) -> for ty in types do visitType ty
-            | SynModuleDecl.NestedModule (_, decls, _, _) -> visitDeclarations decls
-            | _ -> ()
-
-    let visitModulesAndNamespaces modulesOrNss =
-        for moduleOrNs in modulesOrNss do
-            let (SynModuleOrNamespace(_, _, decls, _, _, _, _)) = moduleOrNs
-            visitDeclarations decls
-
-    untypedAst |> Option.iter (fun ast ->
-        match ast with
-        | ParsedInput.ImplFile(implFile) ->
-            let (ParsedImplFileInput(_, _, _, _, _, modules, _)) = implFile
-            visitModulesAndNamespaces modules
-        | _ -> ()
-    )
-
-    //printfn "AST: %A" untypedAst
-    
-    let trimWhitespaces = 
-        Seq.skipWhile (fun t -> t.CharClass = TokenCharKind.WhiteSpace) >> Seq.toList
-=======
 module QuotationCategorizer =
     let private categorize (lexer: LexerBase) ranges =
         let trimWhitespaces = 
             Seq.skipWhile (fun t -> t.CharClass = TokenCharKind.WhiteSpace) >> Seq.toList
->>>>>>> 08194e11
 
         ranges
         |> Seq.map (fun (r: Range.range) -> 
@@ -260,62 +73,67 @@
         |> Seq.concat
         |> Seq.toArray
 
-<<<<<<< HEAD
-    let printformatters =
-        !printfRanges 
+    let getCategories ast lexer = UntypedAstUtils.getQuatationRanges ast |> categorize lexer
+
+module private PrintfCategorizer =
+    let private printfFunctions = ["printf";"printfn";"sprintf";"failwithf";"eprintf";"eprintfn"] |> set
+    let private printfTerminators = ['b';'c';'s';'d';'i';'u';'x';'X';'o';'e';'E';'f';'g';'G';'M';'O';'A';'a';'t'] |> set
+    let private printfModifiers   = ['0';'1';'2';'3';'4';'5';'6';'7';'8';'9';'-';'+';' '] |> set
+        
+    let private categorize (lexer: LexerBase) getTextLine (idents: Ident list) =
+        idents 
+        |> Seq.choose (fun ident -> if printfFunctions |> Set.contains ident.idText then Some ident.idRange else None)
         |> Seq.map (fun (r: Range.range) -> seq {
 
             // TODO: Multi-line printf formats
-            let line = getTextLine (r.EndLine - 1)
-
-            let lit = lexer.TokenizeLine (r.EndLine-1)
-                      |> Seq.skipWhile (fun t -> t.LeftColumn < r.EndColumn || t.TokenName <> "STRING_TEXT")
-                      |> Seq.takeWhile (fun t -> t.TokenName = "STRING_TEXT")
-                      |> Seq.fold (fun (left,right) (tok) ->
+            let line: string = getTextLine (r.EndLine - 1)
+
+            let lit = lexer.TokenizeLine (r.EndLine - 1)
+                        |> Seq.skipWhile (fun t -> t.LeftColumn < r.EndColumn || t.TokenName <> "STRING_TEXT")
+                        |> Seq.takeWhile (fun t -> t.TokenName = "STRING_TEXT")
+                        |> Seq.fold (fun (left,right) (tok) ->
                         min left tok.LeftColumn, 
                         max right tok.RightColumn
-                      ) (9999,0)
+                        ) (9999,0)
 
             match lit with 
             | (9999,_) -> ()
             | (left, right) ->
-               let formatter = line.Substring(left+1, right-left)
-               let findLengthAndSkip i = 
-                   let rec findTerminator i = 
-                      if formatter.Length <= i then 0 else
-                      let c = formatter.[i]
-                      if printfTerminators.Contains c then i + 1
-                      elif printfModifiers.Contains c then findTerminator (i + 1)
-                      else 0
-                   if formatter.[i] = '%' then 2, None else
-                   match findTerminator i with
-                   | 0  -> 1, None
-                   | i' -> (i' + 1 - i), Some (i' + 1 - i)
-
-               let rec parseFmt acc i =
-                   if i >= (formatter.Length - 1) then acc else
-                   match formatter.[i] with
-                   | '%' -> 
-                       let skip, len = findLengthAndSkip (i + 1) 
-                       match len with 
-                       | Some l -> 
-                           let hit = { Category = Category.Printf
-                                       WordSpan = { Line = r.EndLine
-                                                    StartCol = left + i + 1
-                                                    EndCol = left + i + l + 1 }} 
-
-                           parseFmt (hit::acc) (i + skip)
-                       | _ -> parseFmt acc (i + skip)
-                   | _ -> parseFmt acc (i + 1)
-               yield! (parseFmt [] 0)
+                let formatter = line.Substring (left + 1, right - left)
+                let findLengthAndSkip i = 
+                    let rec findTerminator i = 
+                        if formatter.Length <= i then 0 else
+                        let c = formatter.[i]
+                        if printfTerminators.Contains c then i + 1
+                        elif printfModifiers.Contains c then findTerminator (i + 1)
+                        else 0
+                    if formatter.[i] = '%' then 2, None else
+                    match findTerminator i with
+                    | 0  -> 1, None
+                    | i' -> (i' + 1 - i), Some (i' + 1 - i)
+
+                let rec parseFmt acc i =
+                    if i >= (formatter.Length - 1) then acc else
+                    match formatter.[i] with
+                    | '%' -> 
+                        let skip, len = findLengthAndSkip (i + 1) 
+                        match len with 
+                        | Some l -> 
+                            let hit = { Category = Category.Printf
+                                        WordSpan = { Line = r.EndLine
+                                                     StartCol = left + i + 1
+                                                     EndCol = left + i + l + 1 }} 
+
+                            parseFmt (hit::acc) (i + skip)
+                        | _ -> parseFmt acc (i + skip)
+                    | _ -> parseFmt acc (i + 1)
+                yield! (parseFmt [] 0)
             | _ -> ()
-           })
+            })
         |> Seq.concat
         |> Seq.toArray
 
-    let allSpans = spansBasedOnSymbolsUses |> Array.append quotations |> Array.append printformatters
-=======
-    let getCategories ast lexer = UntypedAstUtils.getQuatationRanges ast |> categorize lexer
+    let getCategories ast lexer getTextLine = UntypedAstUtils.getIdents ast |> categorize lexer getTextLine
 
 module SourceCodeClassifier =
     let getIdentifierCategory = function
@@ -423,6 +241,7 @@
             { from with StartCol = what.EndCol + 1 } // the dot between parts
         else from
 
+
     let getFullPrefix (longIdents: IDictionary<_,_>) fullName (endPos: Range.pos): Idents option =
         match longIdents.TryGetValue endPos with
         | true, longIdent ->
@@ -445,7 +264,7 @@
             Some prefix
         | _ -> None
 
-    let getCategoriesAndLocations (allSymbolsUses: SymbolUse[], ast: ParsedInput option, lexer: LexerBase,
+    let getCategoriesAndLocations (allSymbolsUses: SymbolUse[], ast: ParsedInput option, lexer: LexerBase, getTextLine: int -> string,
                                    openDeclarations: OpenDeclaration list, allEntities: Map<string, Idents list> option) =
         let allSymbolsUses' =
             allSymbolsUses
@@ -526,6 +345,8 @@
             |> Seq.toArray
 
         let longIdentsByEndPos = UntypedAstUtils.getLongIdents ast
+            
+        //| SynExpr.Ident (ident) -> if printfFunctions.Contains ident.idText then (!printfRanges).Add ident.idRange
 
 //        debug "LongIdents by line:" 
 //        longIdentsByEndPos 
@@ -607,14 +428,15 @@
                                StartCol = decl.DeclarationRange.StartColumn
                                EndCol = decl.DeclarationRange.EndColumn }})
             |> List.toArray
->>>>>>> 08194e11
     
         //debug "[SourceCodeClassifier] AST: %A" ast
 
         let allSpans = 
             spansBasedOnSymbolsUses 
             |> Array.append (QuotationCategorizer.getCategories ast lexer)
+            |> Array.append (PrintfCategorizer.getCategories ast lexer getTextLine)
             |> Array.append unusedOpenDeclarationSpans
+            
     //    for span in allSpans do
     //       debug "-=O=- %A" span
         allSpans