﻿namespace FSharpVSPowerTools.Logic.VS2015

open System.ComponentModel.Composition
open Microsoft.VisualStudio.Language.Intellisense
open System
open Microsoft.VisualStudio.Text
open Microsoft.VisualStudio.Text.Editor
open Microsoft.VisualStudio.Text.Operations
open Microsoft.VisualStudio.Utilities
open FSharpVSPowerTools.ProjectSystem
open System.Threading.Tasks
open FSharpVSPowerTools.Refactoring
open Microsoft.VisualStudio.Shell
open FSharpVSPowerTools
open Microsoft.VisualStudio.Imaging.Interop

[<Export(typeof<ISuggestedActionsSourceProvider>)>]
[<Name "Resolve Unopened Namespaces Suggested Actions">]
[<ContentType "F#">]
[<TextViewRole(PredefinedTextViewRoles.Editable)>]
type ResolveUnopenedNamespaceSuggestedActionsSourceProvider [<ImportingConstructor>]
   (FSharpVsLanguageService: VSLanguageService,
    TextDocumentFactoryService: ITextDocumentFactoryService,
    [<Import(typeof<SVsServiceProvider>)>]
    ServiceProvider: IServiceProvider,
    UndoHistoryRegistry: ITextUndoHistoryRegistry,
    ProjectFactory: ProjectFactory) =

    interface ISuggestedActionsSourceProvider with
        member x.CreateSuggestedActionsSource(textView: ITextView, buffer: ITextBuffer): ISuggestedActionsSource =
            if textView.TextBuffer <> buffer then null
            else
                let generalOptions = Setting.getGeneralOptions ServiceProvider
                if generalOptions == null || not generalOptions.ResolveUnopenedNamespacesEnabled then null
                else
                    match TextDocumentFactoryService.TryGetTextDocument(buffer) with
<<<<<<< HEAD
                    | true, doc ->
                        let resolver =
                            new UnopenedNamespaceResolver(doc, textView, UndoHistoryRegistry.RegisterHistory(buffer),
                                                          FSharpVsLanguageService, ServiceProvider, ProjectFactory)

=======
                    | true, doc -> 
                        let resolver = 
                            new UnopenedNamespaceResolver(doc, textView, UndoHistoryRegistry.RegisterHistory(buffer),
                                                          FSharpVsLanguageService, ServiceProvider, ProjectFactory)
                    
>>>>>>> 0537d773
                        new ResolveUnopenedNamespaceSuggestedActionsSource(resolver) :> _
                    | _ -> null

and ResolveUnopenedNamespaceSuggestedActionsSource (resolver: UnopenedNamespaceResolver) as self =
    let actionsChanged = Event<_,_>()
    do resolver.Updated.Add (fun _ -> actionsChanged.Trigger (self, EventArgs.Empty))
    interface ISuggestedActionsSource with
        member __.Dispose() = (resolver :> IDisposable).Dispose()
        member __.GetSuggestedActions (_requestedActionCategories, _range, _ct) =
            match resolver.CurrentWord, resolver.Suggestions with
            | None, _
            | _, [] ->
                Seq.empty
            | Some _, suggestions ->
                suggestions
                |> List.map (fun xs ->
                    xs
                    |> List.map (fun s ->
                         { new ISuggestedAction with
                               member __.DisplayText = s.Text
                               member __.Dispose() = ()
                               member __.GetActionSetsAsync _ct = Task.FromResult <| seq []
                               member __.GetPreviewAsync _ct = Task.FromResult null
                               member __.HasActionSets = false
                               member __.HasPreview = false
                               member __.IconAutomationText = null
                               member __.IconMoniker =
                                   if s.NeedsIcon then ImageMoniker(Guid=Guid "{ae27a6b0-e345-4288-96df-5eaf394ee369}", Id=90)
                                   else Unchecked.defaultof<_>
                               member __.InputGestureText = null
                               member __.Invoke _ct = s.Invoke()
                               member __.TryGetTelemetryId _telemetryId = false })
                     |> fun xs -> SuggestedActionSet xs) :> _

        member __.HasSuggestedActionsAsync (_requestedCategories, _range, _ct) =
            Task.FromResult (Option.isSome resolver.CurrentWord && resolver.Suggestions |> List.isEmpty |> not)

        [<CLIEvent>]
        member __.SuggestedActionsChanged: IEvent<EventHandler<EventArgs>, EventArgs> = actionsChanged.Publish
        member __.TryGetTelemetryId telemetryId = telemetryId <- Guid.Empty; false<|MERGE_RESOLUTION|>--- conflicted
+++ resolved
@@ -34,19 +34,11 @@
                 if generalOptions == null || not generalOptions.ResolveUnopenedNamespacesEnabled then null
                 else
                     match TextDocumentFactoryService.TryGetTextDocument(buffer) with
-<<<<<<< HEAD
-                    | true, doc ->
+                    | true, doc -> 
                         let resolver =
                             new UnopenedNamespaceResolver(doc, textView, UndoHistoryRegistry.RegisterHistory(buffer),
                                                           FSharpVsLanguageService, ServiceProvider, ProjectFactory)
 
-=======
-                    | true, doc -> 
-                        let resolver = 
-                            new UnopenedNamespaceResolver(doc, textView, UndoHistoryRegistry.RegisterHistory(buffer),
-                                                          FSharpVsLanguageService, ServiceProvider, ProjectFactory)
-                    
->>>>>>> 0537d773
                         new ResolveUnopenedNamespaceSuggestedActionsSource(resolver) :> _
                     | _ -> null
 
