﻿namespace FSharpVSPowerTools.Logic.VS2015

open System.ComponentModel.Composition
open Microsoft.VisualStudio.Language.Intellisense
open System
open Microsoft.VisualStudio.Text
open Microsoft.VisualStudio.Text.Editor
open Microsoft.VisualStudio.Text.Operations
open Microsoft.VisualStudio.Utilities
open FSharpVSPowerTools.ProjectSystem
open System.Threading.Tasks
open FSharpVSPowerTools.Refactoring
open Microsoft.VisualStudio.Shell
open FSharpVSPowerTools

[<Export(typeof<ISuggestedActionsSourceProvider>)>]
[<Name "Implement Interface Suggested Actions">]
[<ContentType "F#">]
[<TextViewRole(PredefinedTextViewRoles.Editable)>]
type ImplementInterfaceSuggestedActionsSourceProvider [<ImportingConstructor>]
   (FSharpVsLanguageService: VSLanguageService,
    TextDocumentFactoryService: ITextDocumentFactoryService,
    [<Import(typeof<SVsServiceProvider>)>]
    ServiceProvider: IServiceProvider,
    UndoHistoryRegistry: ITextUndoHistoryRegistry,
    ProjectFactory: ProjectFactory,
    EditorOptionsFactory: IEditorOptionsFactoryService) =

    interface ISuggestedActionsSourceProvider with
        member x.CreateSuggestedActionsSource(textView: ITextView, buffer: ITextBuffer): ISuggestedActionsSource =
            if textView.TextBuffer <> buffer then null
            else
                let generalOptions = Setting.getGeneralOptions ServiceProvider
                let codeGenOptions = Setting.getCodeGenerationOptions ServiceProvider
<<<<<<< HEAD
                if generalOptions == null
                   || codeGenOptions == null
                   || not generalOptions.ResolveUnopenedNamespacesEnabled then null
                else
                    match TextDocumentFactoryService.TryGetTextDocument(buffer) with
                    | true, doc ->
                        let implementInterface =
=======
                if generalOptions == null 
                   || codeGenOptions == null
                   || not generalOptions.ResolveUnopenedNamespacesEnabled then null
                else 
                    match TextDocumentFactoryService.TryGetTextDocument(buffer) with
                    | true, doc -> 
                        let implementInterface = 
>>>>>>> 0537d773
                            new ImplementInterface(
                                  doc, textView,
                                  EditorOptionsFactory, UndoHistoryRegistry.RegisterHistory buffer,
                                  FSharpVsLanguageService, ServiceProvider, ProjectFactory,
                                  Setting.getInterfaceMemberIdentifier codeGenOptions,
                                  Setting.getDefaultMemberBody codeGenOptions)

                        new ImplementInterfaceSuggestedActionsSource(implementInterface) :> _
                    | _ -> null

and ImplementInterfaceSuggestedActionsSource (implementInterface: ImplementInterface) as self =
    let actionsChanged = Event<_,_>()
    do implementInterface.Changed.Add (fun _ -> actionsChanged.Trigger (self, EventArgs.Empty))
    interface ISuggestedActionsSource with
        member __.Dispose() = (implementInterface :> IDisposable).Dispose()
        member __.GetSuggestedActions (_requestedActionCategories, _range, _ct) =
            match implementInterface.CurrentWord, implementInterface.Suggestions with
            | Some _, (_ :: _ as suggestions)  ->
                suggestions
                |> List.map (fun s ->
                     { new ISuggestedAction with
                           member __.DisplayText = s.Text
                           member __.Dispose() = ()
                           member __.GetActionSetsAsync _ct = Task.FromResult <| seq []
                           member __.GetPreviewAsync _ct = Task.FromResult null
                           member __.HasActionSets = false
                           member __.HasPreview = false
                           member __.IconAutomationText = null
                           member __.IconMoniker = Unchecked.defaultof<_>
                           member __.InputGestureText = null
                           member __.Invoke _ct = s.Invoke()
                           member __.TryGetTelemetryId _telemetryId = false })
                |> fun xs -> [ SuggestedActionSet xs ] :> _
            | _ -> Seq.empty

        member __.HasSuggestedActionsAsync (_requestedCategories, _range, _ct) =
            Task.FromResult(
                Option.isSome implementInterface.CurrentWord &&
                not (List.isEmpty implementInterface.Suggestions))

        [<CLIEvent>]
        member __.SuggestedActionsChanged: IEvent<EventHandler<EventArgs>, EventArgs> = actionsChanged.Publish
        member __.TryGetTelemetryId telemetryId = telemetryId <- Guid.Empty; false<|MERGE_RESOLUTION|>--- conflicted
+++ resolved
@@ -32,23 +32,13 @@
             else
                 let generalOptions = Setting.getGeneralOptions ServiceProvider
                 let codeGenOptions = Setting.getCodeGenerationOptions ServiceProvider
-<<<<<<< HEAD
-                if generalOptions == null
+                if generalOptions == null 
                    || codeGenOptions == null
                    || not generalOptions.ResolveUnopenedNamespacesEnabled then null
                 else
                     match TextDocumentFactoryService.TryGetTextDocument(buffer) with
                     | true, doc ->
                         let implementInterface =
-=======
-                if generalOptions == null 
-                   || codeGenOptions == null
-                   || not generalOptions.ResolveUnopenedNamespacesEnabled then null
-                else 
-                    match TextDocumentFactoryService.TryGetTextDocument(buffer) with
-                    | true, doc -> 
-                        let implementInterface = 
->>>>>>> 0537d773
                             new ImplementInterface(
                                   doc, textView,
                                   EditorOptionsFactory, UndoHistoryRegistry.RegisterHistory buffer,
