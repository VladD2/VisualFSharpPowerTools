﻿namespace FSharpVSPowerTools.Logic.VS2015

open System.ComponentModel.Composition
open Microsoft.VisualStudio.Language.Intellisense
open System
open Microsoft.VisualStudio.Text
open Microsoft.VisualStudio.Text.Editor
open Microsoft.VisualStudio.Text.Operations
open Microsoft.VisualStudio.Utilities
open FSharpVSPowerTools.ProjectSystem
open System.Threading.Tasks
open FSharpVSPowerTools.Refactoring
open Microsoft.VisualStudio.Shell
open FSharpVSPowerTools

[<Export(typeof<ISuggestedActionsSourceProvider>)>]
[<Name "Record Stub Generator Suggested Actions">]
[<ContentType "F#">]
[<TextViewRole(PredefinedTextViewRoles.Editable)>]
type RecordStubGeneratorSuggestedActionsSourceProvider [<ImportingConstructor>]
   (FSharpVsLanguageService: VSLanguageService,
    TextDocumentFactoryService: ITextDocumentFactoryService,
    [<Import(typeof<SVsServiceProvider>)>]
    ServiceProvider: IServiceProvider,
    UndoHistoryRegistry: ITextUndoHistoryRegistry,
    ProjectFactory: ProjectFactory,
    EditorOptionsFactory: IEditorOptionsFactoryService,
    OpenDocumentsTracker: IOpenDocumentsTracker ) =


    interface ISuggestedActionsSourceProvider with
        member x.CreateSuggestedActionsSource(textView: ITextView, buffer: ITextBuffer): ISuggestedActionsSource =
            if textView.TextBuffer <> buffer then null
            else
                let generalOptions = Setting.getGeneralOptions ServiceProvider
                let codeGenOptions = Setting.getCodeGenerationOptions ServiceProvider
<<<<<<< HEAD
                if generalOptions == null
                   || codeGenOptions == null
                   || not generalOptions.GenerateRecordStubEnabled then null
                else
                    match TextDocumentFactoryService.TryGetTextDocument(buffer) with
                    | true, doc ->
                        let generator =
=======
                if generalOptions == null 
                   || codeGenOptions == null
                   || not generalOptions.GenerateRecordStubEnabled then null
                else 
                    match TextDocumentFactoryService.TryGetTextDocument(buffer) with
                    | true, doc -> 
                        let generator = 
>>>>>>> 0537d773
                            new RecordStubGenerator(
                                  doc, textView,
                                  UndoHistoryRegistry.RegisterHistory(buffer),
                                  FSharpVsLanguageService, ServiceProvider,
                                  ProjectFactory, Setting.getDefaultMemberBody codeGenOptions,
                                  OpenDocumentsTracker)
<<<<<<< HEAD

=======
                    
>>>>>>> 0537d773
                        new RecordStubGeneratorSuggestedActionsSource(generator) :> _
                    | _ -> null

and RecordStubGeneratorSuggestedActionsSource (generator: RecordStubGenerator) as self =
    let actionsChanged = Event<_,_>()
    do generator.Changed.Add (fun _ -> actionsChanged.Trigger (self, EventArgs.Empty))
    interface ISuggestedActionsSource with
        member __.Dispose() = (generator :> IDisposable).Dispose()
        member __.GetSuggestedActions (_requestedActionCategories, _range, _ct) =
            match generator.CurrentWord, generator.Suggestions with
            | None, _
            | _, [] ->
                Seq.empty
            | Some _, suggestions ->
                suggestions
                |> List.map (fun s ->
                     { new ISuggestedAction with
                           member __.DisplayText = s.Text
                           member __.Dispose() = ()
                           member __.GetActionSetsAsync _ct = Task.FromResult <| seq []
                           member __.GetPreviewAsync _ct = Task.FromResult null
                           member __.HasActionSets = false
                           member __.HasPreview = false
                           member __.IconAutomationText = null
                           member __.IconMoniker = Unchecked.defaultof<_>
                           member __.InputGestureText = null
                           member __.Invoke _ct = s.Invoke()
                           member __.TryGetTelemetryId _telemetryId = false })
                |> fun xs -> [ SuggestedActionSet xs ] :> _

        member __.HasSuggestedActionsAsync (_requestedCategories, _range, _ct) =
            Task.FromResult(
                Option.isSome generator.CurrentWord &&
                generator.Suggestions
                |> List.isEmpty
                |> not)

        [<CLIEvent>]
        member __.SuggestedActionsChanged: IEvent<EventHandler<EventArgs>, EventArgs> = actionsChanged.Publish
        member __.TryGetTelemetryId telemetryId = telemetryId <- Guid.Empty; false<|MERGE_RESOLUTION|>--- conflicted
+++ resolved
@@ -34,34 +34,20 @@
             else
                 let generalOptions = Setting.getGeneralOptions ServiceProvider
                 let codeGenOptions = Setting.getCodeGenerationOptions ServiceProvider
-<<<<<<< HEAD
-                if generalOptions == null
+                if generalOptions == null 
                    || codeGenOptions == null
                    || not generalOptions.GenerateRecordStubEnabled then null
                 else
                     match TextDocumentFactoryService.TryGetTextDocument(buffer) with
                     | true, doc ->
                         let generator =
-=======
-                if generalOptions == null 
-                   || codeGenOptions == null
-                   || not generalOptions.GenerateRecordStubEnabled then null
-                else 
-                    match TextDocumentFactoryService.TryGetTextDocument(buffer) with
-                    | true, doc -> 
-                        let generator = 
->>>>>>> 0537d773
                             new RecordStubGenerator(
                                   doc, textView,
                                   UndoHistoryRegistry.RegisterHistory(buffer),
                                   FSharpVsLanguageService, ServiceProvider,
                                   ProjectFactory, Setting.getDefaultMemberBody codeGenOptions,
                                   OpenDocumentsTracker)
-<<<<<<< HEAD
 
-=======
-                    
->>>>>>> 0537d773
                         new RecordStubGeneratorSuggestedActionsSource(generator) :> _
                     | _ -> null
 
