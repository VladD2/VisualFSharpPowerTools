--- conflicted
+++ resolved
@@ -54,6 +54,9 @@
             {
                 var newFolderMenu = new FolderMenuCommands(DTE.Value, mcs, shell);
                 newFolderMenu.SetupCommands();
+
+                var rpct = (IVsRegisterPriorityCommandTarget)GetService(typeof(SVsRegisterPriorityCommandTarget));
+                rpct.RegisterPriorityCommandTarget(0, newFolderMenu, out pctCookie);
             }
         }
 
@@ -76,23 +79,7 @@
             serviceContainer.AddService(typeof(FantomasOptionsPage),
                 delegate { return GetDialogPage(typeof(FantomasOptionsPage)); }, promote:true);
 
-<<<<<<< HEAD
-            OleMenuCommandService mcs = GetService(typeof(IMenuCommandService)) as OleMenuCommandService;
-            var shell = GetService(typeof(SVsUIShell)) as IVsUIShell;
-            var logger = new Logger(ServiceProvider.GlobalProvider);
-
-            if (mcs != null)
-            {
-                newFolderMenu = new FolderMenuCommands(DTE.Value, mcs, shell);
-                newFolderMenu.SetupCommands();
-
-                var rpct = (IVsRegisterPriorityCommandTarget)GetService(typeof(SVsRegisterPriorityCommandTarget));
-                rpct.RegisterPriorityCommandTarget(0, newFolderMenu, out pctCookie);
-            }
-
-=======
             SetupMenu();
->>>>>>> 7b1aff35
         }
 
         public int OnBroadcastMessage(uint msg, IntPtr wParam, IntPtr lParam)
