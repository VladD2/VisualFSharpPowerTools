--- conflicted
+++ resolved
@@ -13,14 +13,11 @@
 using Microsoft.VisualStudio.Shell.Interop;
 using Microsoft.VisualStudio.ComponentModelHost;
 using FSharpVSPowerTools.ProjectSystem;
-<<<<<<< HEAD
 using Microsoft.VisualStudio.Text.Classification;
 using Microsoft.VisualStudio.Text.Formatting;
-=======
 using EnvDTE;
 using EnvDTE80;
 using FSharpVSPowerTools.Folders;
->>>>>>> 1b314164
 
 namespace FSharpVSPowerTools
 {
@@ -36,16 +33,14 @@
     [ProvideAutoLoad(VSConstants.UICONTEXT.NoSolution_string)]
     public class PowerToolsCommandsPackage : Package, IVsBroadcastMessageEvents, IDisposable
     {
-<<<<<<< HEAD
         private const uint WM_SYSCOLORCHANGE = 0x0015;
         private IVsShell shellService;
         private uint broadcastEventCookie;
         
-        private ClassificationColorManager classificationColorManager;
-=======
         internal static Lazy<DTE2> DTE
             = new Lazy<DTE2>(() => ServiceProvider.GlobalProvider.GetService(typeof(DTE)) as DTE2);
->>>>>>> 1b314164
+
+        private ClassificationColorManager classificationColorManager;
 
         protected override void Initialize()
         {
@@ -74,6 +69,7 @@
                 var newFolderMenu = new FolderMenuCommands(DTE.Value, mcs, shell);
                 newFolderMenu.SetupCommands();
             }
+
         }
 
         public int OnBroadcastMessage(uint msg, IntPtr wParam, IntPtr lParam)
