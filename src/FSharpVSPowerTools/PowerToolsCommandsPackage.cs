﻿using System;
using System.Collections.Generic;
using System.ComponentModel.Composition;
using System.ComponentModel.Design;
using System.Linq;
using System.Runtime.InteropServices;
using System.Text;
using System.Threading.Tasks;
using System.Windows.Media;
using Microsoft.VisualStudio;
using Microsoft.VisualStudio.Shell;
using Microsoft.VisualStudio.Shell.Interop;
using Microsoft.VisualStudio.ComponentModelHost;
using FSharpVSPowerTools.ProjectSystem;
<<<<<<< HEAD
using FSharpVSPowerTools.Navigation;
=======
using Microsoft.VisualStudio.Text.Classification;
using Microsoft.VisualStudio.Text.Formatting;
using EnvDTE;
using EnvDTE80;
using FSharpVSPowerTools.Folders;
>>>>>>> aed97d50

namespace FSharpVSPowerTools
{
    [PackageRegistration(UseManagedResourcesOnly = true)]
    [ProvideMenuResource("Menus.ctmenu", 1)]
    [ProvideOptionPage(typeof(GeneralOptionsPage), Resource.vsPackageTitle, "General", 0, 0, true, 0)]
    [ProvideOptionPage(typeof(FantomasOptionsPage), Resource.vsPackageTitle, "Formatting", 0, 0, true, 0)]
    [Guid("f152487e-9a22-4cf9-bee6-a8f7c77f828d")]
    [ProvideService(typeof(GeneralOptionsPage))]
    [ProvideService(typeof(FantomasOptionsPage))]
    [ProvideAutoLoad(VSConstants.UICONTEXT.SolutionExists_string)]
    [ProvideAutoLoad(VSConstants.UICONTEXT.FSharpProject_string)]
    [ProvideAutoLoad(VSConstants.UICONTEXT.NoSolution_string)]
    public class PowerToolsCommandsPackage : Package, IVsBroadcastMessageEvents, IDisposable
    {
<<<<<<< HEAD
        private uint objectManagerCookie;
        private FSharpLibrary library;
=======
        private const uint WM_SYSCOLORCHANGE = 0x0015;

        private IVsShell shellService;
        private FolderMenuCommands newFolderMenu;

        private uint broadcastEventCookie;
        private uint pctCookie;

        internal static Lazy<DTE2> DTE
            = new Lazy<DTE2>(() => ServiceProvider.GlobalProvider.GetService(typeof(DTE)) as DTE2);

        private ClassificationColorManager classificationColorManager;

        private void SetupMenu()
        {
            var mcs = GetService(typeof(IMenuCommandService)) as OleMenuCommandService;
            var shell = GetService(typeof(SVsUIShell)) as IVsUIShell;

            if (mcs != null)
            {
                newFolderMenu = new FolderMenuCommands(DTE.Value, mcs, shell);
                newFolderMenu.SetupCommands();
            }
        }
>>>>>>> aed97d50

        protected override void Initialize()
        {
            base.Initialize();
            VSUtils.ForegroundThreadGuard.BindThread();

            var componentModel = (IComponentModel)GetService(typeof(SComponentModel));
            classificationColorManager = componentModel.DefaultExportProvider.GetExportedValue<ClassificationColorManager>();

            shellService = GetService(typeof(SVsShell)) as IVsShell;

            if (shellService != null)
                ErrorHandler.ThrowOnFailure(shellService.AdviseBroadcastMessages(this, out broadcastEventCookie));

            IServiceContainer serviceContainer = this;
            serviceContainer.AddService(typeof(GeneralOptionsPage),
                delegate { return GetDialogPage(typeof(GeneralOptionsPage)); }, promote: true);
            serviceContainer.AddService(typeof(FantomasOptionsPage),
<<<<<<< HEAD
                delegate { return GetDialogPage(typeof(FantomasOptionsPage)); }, promote:true);

            library = new FSharpLibrary(PkgCmdConst.guidSymbolLibrary);
            library.LibraryCapabilities = (_LIB_FLAGS2)_LIB_FLAGS.LF_PROJECT;

            RegisterLibrary();
        }

        private void RegisterLibrary()
        {
            if (0 == objectManagerCookie)
            {
                IVsObjectManager2 objManager = GetService(typeof(SVsObjectManager)) as IVsObjectManager2;
                if (null == objManager)
                {
                    return;
                }
                ErrorHandler.ThrowOnFailure(objManager.RegisterSimpleLibrary(library, out objectManagerCookie));
=======
                delegate { return GetDialogPage(typeof(FantomasOptionsPage)); }, promote: true);

            var generalOptions = GetService(typeof(GeneralOptionsPage)) as GeneralOptionsPage;
            if (generalOptions.FolderOrganizationEnabled)
            {
                SetupMenu();

                var rpct = (IVsRegisterPriorityCommandTarget)GetService(typeof(SVsRegisterPriorityCommandTarget));
                rpct.RegisterPriorityCommandTarget(0, newFolderMenu, out pctCookie);
            }
        }

        public int OnBroadcastMessage(uint msg, IntPtr wParam, IntPtr lParam)
        {
            if (msg == WM_SYSCOLORCHANGE)
            {
                classificationColorManager.UpdateColors();
            }
            return VSConstants.S_OK;
        }

        public void Dispose()
        {
            if (shellService != null && broadcastEventCookie != 0)
            {
                shellService.UnadviseBroadcastMessages(broadcastEventCookie);
                broadcastEventCookie = 0;
            }

            if (pctCookie != 0)
            {
                var rpct = (IVsRegisterPriorityCommandTarget)GetService(typeof(SVsRegisterPriorityCommandTarget));
                if (rpct != null)
                {
                    rpct.UnregisterPriorityCommandTarget(pctCookie);
                    pctCookie = 0;
                }
>>>>>>> aed97d50
            }
        }
    }
}<|MERGE_RESOLUTION|>--- conflicted
+++ resolved
@@ -11,16 +11,14 @@
 using Microsoft.VisualStudio.Shell;
 using Microsoft.VisualStudio.Shell.Interop;
 using Microsoft.VisualStudio.ComponentModelHost;
-using FSharpVSPowerTools.ProjectSystem;
-<<<<<<< HEAD
-using FSharpVSPowerTools.Navigation;
-=======
 using Microsoft.VisualStudio.Text.Classification;
 using Microsoft.VisualStudio.Text.Formatting;
 using EnvDTE;
 using EnvDTE80;
+using FSharpVSPowerTools;
+using FSharpVSPowerTools.Navigation;
 using FSharpVSPowerTools.Folders;
->>>>>>> aed97d50
+using FSharpVSPowerTools.ProjectSystem;
 
 namespace FSharpVSPowerTools
 {
@@ -36,18 +34,16 @@
     [ProvideAutoLoad(VSConstants.UICONTEXT.NoSolution_string)]
     public class PowerToolsCommandsPackage : Package, IVsBroadcastMessageEvents, IDisposable
     {
-<<<<<<< HEAD
-        private uint objectManagerCookie;
-        private FSharpLibrary library;
-=======
         private const uint WM_SYSCOLORCHANGE = 0x0015;
 
         private IVsShell shellService;
         private FolderMenuCommands newFolderMenu;
+        private FSharpLibrary library;
 
         private uint broadcastEventCookie;
         private uint pctCookie;
-
+        private uint objectManagerCookie;
+        
         internal static Lazy<DTE2> DTE
             = new Lazy<DTE2>(() => ServiceProvider.GlobalProvider.GetService(typeof(DTE)) as DTE2);
 
@@ -64,7 +60,6 @@
                 newFolderMenu.SetupCommands();
             }
         }
->>>>>>> aed97d50
 
         protected override void Initialize()
         {
@@ -83,27 +78,7 @@
             serviceContainer.AddService(typeof(GeneralOptionsPage),
                 delegate { return GetDialogPage(typeof(GeneralOptionsPage)); }, promote: true);
             serviceContainer.AddService(typeof(FantomasOptionsPage),
-<<<<<<< HEAD
                 delegate { return GetDialogPage(typeof(FantomasOptionsPage)); }, promote:true);
-
-            library = new FSharpLibrary(PkgCmdConst.guidSymbolLibrary);
-            library.LibraryCapabilities = (_LIB_FLAGS2)_LIB_FLAGS.LF_PROJECT;
-
-            RegisterLibrary();
-        }
-
-        private void RegisterLibrary()
-        {
-            if (0 == objectManagerCookie)
-            {
-                IVsObjectManager2 objManager = GetService(typeof(SVsObjectManager)) as IVsObjectManager2;
-                if (null == objManager)
-                {
-                    return;
-                }
-                ErrorHandler.ThrowOnFailure(objManager.RegisterSimpleLibrary(library, out objectManagerCookie));
-=======
-                delegate { return GetDialogPage(typeof(FantomasOptionsPage)); }, promote: true);
 
             var generalOptions = GetService(typeof(GeneralOptionsPage)) as GeneralOptionsPage;
             if (generalOptions.FolderOrganizationEnabled)
@@ -112,6 +87,21 @@
 
                 var rpct = (IVsRegisterPriorityCommandTarget)GetService(typeof(SVsRegisterPriorityCommandTarget));
                 rpct.RegisterPriorityCommandTarget(0, newFolderMenu, out pctCookie);
+            }
+
+            library = new FSharpLibrary(Navigation.PkgCmdConst.guidSymbolLibrary);
+            library.LibraryCapabilities = (_LIB_FLAGS2)_LIB_FLAGS.LF_PROJECT;
+
+            RegisterLibrary();
+        }
+
+        private void RegisterLibrary()
+        {
+            if (objectManagerCookie == 0)
+            {
+                IVsObjectManager2 objManager = GetService(typeof(SVsObjectManager)) as IVsObjectManager2;
+                if (objManager == null) return;
+                ErrorHandler.ThrowOnFailure(objManager.RegisterSimpleLibrary(library, out objectManagerCookie));
             }
         }
 
@@ -140,7 +130,13 @@
                     rpct.UnregisterPriorityCommandTarget(pctCookie);
                     pctCookie = 0;
                 }
->>>>>>> aed97d50
+            }
+
+            if (objectManagerCookie != 0)
+            {
+                IVsObjectManager2 objManager = GetService(typeof(SVsObjectManager)) as IVsObjectManager2;
+                if (objManager != null) 
+                    objManager.UnregisterLibrary(objectManagerCookie);
             }
         }
     }
