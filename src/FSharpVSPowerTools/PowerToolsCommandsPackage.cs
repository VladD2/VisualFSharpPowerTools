--- conflicted
+++ resolved
@@ -129,10 +129,6 @@
         {
             UnregisterPriorityCommandTarget();
             UnregisterLibrary();
-<<<<<<< HEAD
-            taskListCommentManager.Deactivate();
-=======
->>>>>>> e966c3d7
         }
     }
 }