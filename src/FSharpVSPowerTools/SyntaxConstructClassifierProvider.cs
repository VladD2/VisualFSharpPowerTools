--- conflicted
+++ resolved
@@ -86,13 +86,13 @@
         }
 
         [Import]
-        private ThemeManager themeManager;
-
-        [Import]
-        private IClassificationFormatMapService classificationFormatMapService;
-
-        [Import]
-        private IClassificationTypeRegistryService classificationTypeRegistry;
+        private ThemeManager themeManager = null;
+
+        [Import]
+        private IClassificationFormatMapService classificationFormatMapService = null;
+
+        [Import]
+        private IClassificationTypeRegistryService classificationTypeRegistry = null;
 
         public Color GetDefaultColor(string category) 
         {
@@ -240,11 +240,10 @@
         private VSLanguageService fsharpVsLanguageService = null;
 
         [Import]
-<<<<<<< HEAD
         private Logger logger = null;
-=======
+        
+        [Import]
         private ITextDocumentFactoryService textDocumentFactoryService = null;
->>>>>>> a1327a18
 
         public IClassifier GetClassifier(ITextBuffer buffer)
         {
