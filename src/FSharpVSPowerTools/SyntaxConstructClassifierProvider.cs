﻿using FSharpVSPowerTools.ProjectSystem;
using FSharpVSPowerTools.SyntaxColoring;
using Microsoft.VisualStudio.Shell;
using Microsoft.VisualStudio.Text;
using Microsoft.VisualStudio.Text.Classification;
using Microsoft.VisualStudio.Text.Editor;
using Microsoft.VisualStudio.Text.Formatting;
using Microsoft.VisualStudio.Utilities;
using Microsoft.Win32;
using System;
using System.Collections.Generic;
using System.Collections.ObjectModel;
using System.ComponentModel.Composition;
using System.Diagnostics;
using System.Windows.Media;

namespace FSharpVSPowerTools
{
    static class ClassificationTypes
    {
<<<<<<< HEAD
        public const string FSharpReferenceType = "FSharp.ReferenceType";
        public const string FSharpValueType = "FSharp.ValueType";
        public const string FSharpPatternCase = "FSharp.PatternCase";
        public const string FSharpFunction = "FSharp.Function";
        public const string FSharpMutableVar = "FSharp.MutableVar";
        public const string FSharpQuotation = "FSharp.Quotation";
        public const string FSharpModule = "FSharp.Module";
        public const string FSharpUnused = "FSharp.Unused";
        public const string FSharpPrintf = "FSharp.Printf";
=======
        public const string FSharpReferenceType = Constants.fsharpReferenceType;
        public const string FSharpValueType = Constants.fsharpValueType;
        public const string FSharpPatternCase = Constants.fsharpPatternCase;
        public const string FSharpFunction = Constants.fsharpFunction;
        public const string FSharpMutableVar = Constants.fsharpMutableVar;
        public const string FSharpQuotation = Constants.fsharpQuotation;
        public const string FSharpModule = Constants.fsharpModule;
        public const string FSharpUnused = Constants.fsharpUnused;
>>>>>>> 08194e11

        [Export]
        [Name(FSharpReferenceType)]
        [BaseDefinition("identifier")]
        internal static ClassificationTypeDefinition FSharpReferenceClassificationType = null;

        [Export]
        [Name(FSharpValueType)]
        [BaseDefinition("identifier")]
        internal static ClassificationTypeDefinition FSharpValueClassificationType = null;

        [Export]
        [Name(FSharpPatternCase)]
        [BaseDefinition("identifier")]
        internal static ClassificationTypeDefinition FSharpPatternCaseClassificationType = null;

        [Export]
        [Name(FSharpFunction)]
        [BaseDefinition("identifier")]
        internal static ClassificationTypeDefinition FSharpFunctionClassificationType = null;

        [Export]
        [Name(FSharpMutableVar)]
        [BaseDefinition("identifier")]
        internal static ClassificationTypeDefinition FSharpMutableVarClassificationType = null;
        
        [Export]
        [Name(FSharpQuotation)]
        [BaseDefinition("identifier")]
        internal static ClassificationTypeDefinition FSharpQuotationClassificationType = null;

        [Export]
        [Name(FSharpModule)]
        [BaseDefinition("identifier")]
        internal static ClassificationTypeDefinition FSharpModuleClassificationType = null;

        [Export]
        [Name(FSharpUnused)]
        [BaseDefinition("identifier")]
        internal static ClassificationTypeDefinition FSharpUnusedClassificationType = null;

        [Export]
        [Name(FSharpPrintf)]
        [BaseDefinition("identifier")]
        internal static ClassificationTypeDefinition FSharpPrintfClassificationType = null;
    }

    public class FontColor
    {
        public readonly Color? Foreground;
        public readonly Color? Background;

        public FontColor(Color? foreground = null, Color? background = null)
        {
            Foreground = foreground;
            Background = background;
        }
    }

    [Export]
    public class ClassificationColorManager 
    {
        private readonly IDictionary<VisualStudioTheme, IDictionary<string, FontColor>> themeColors =
            new Dictionary<VisualStudioTheme, IDictionary<string, FontColor>>();

        private VisualStudioTheme lastTheme = VisualStudioTheme.Unknown;

        public ClassificationColorManager()
        {
            // Light/Blue theme colors
            var lightAndBlueColors = new Dictionary<string, FontColor>
            {
                { ClassificationTypes.FSharpReferenceType, new FontColor(Color.FromRgb(43, 145, 175)) },
                { ClassificationTypes.FSharpValueType, new FontColor(Color.FromRgb(43, 145, 175)) },
                { ClassificationTypes.FSharpPatternCase, new FontColor(Colors.Black) },
                { ClassificationTypes.FSharpFunction, new FontColor(Colors.Black) },
                { ClassificationTypes.FSharpMutableVar, new FontColor(Colors.Black) },
                { ClassificationTypes.FSharpQuotation, new FontColor(background: Color.FromRgb(255, 242, 223)) },
                { ClassificationTypes.FSharpModule, new FontColor(Color.FromRgb(43, 145, 175)) },
                { ClassificationTypes.FSharpUnused, new FontColor(Color.FromRgb(157, 157, 157)) },
                { ClassificationTypes.FSharpPrintf, new FontColor(Color.FromRgb(43, 145, 175)) },
            };

            themeColors.Add(VisualStudioTheme.Blue, lightAndBlueColors);
            themeColors.Add(VisualStudioTheme.Light, lightAndBlueColors);
            themeColors.Add(VisualStudioTheme.Unknown, lightAndBlueColors);

            // Dark theme colors
            var darkColors = new Dictionary<string, FontColor>
            {
                { ClassificationTypes.FSharpReferenceType, new FontColor(Color.FromRgb(78, 201, 176)) },
                { ClassificationTypes.FSharpValueType, new FontColor(Color.FromRgb(78, 201, 176)) },
                { ClassificationTypes.FSharpPatternCase, new FontColor(Color.FromRgb(220, 220, 220)) },
                { ClassificationTypes.FSharpFunction, new FontColor(Color.FromRgb(220, 220, 220)) },
                { ClassificationTypes.FSharpMutableVar, new FontColor(Color.FromRgb(220, 220, 220)) },
                { ClassificationTypes.FSharpQuotation, new FontColor(background: Color.FromRgb(98, 58, 0)) },
                { ClassificationTypes.FSharpModule, new FontColor(Color.FromRgb(78, 201, 176)) },
                { ClassificationTypes.FSharpUnused, new FontColor(Color.FromRgb(155, 155, 155)) },
                { ClassificationTypes.FSharpPrintf, new FontColor(Color.FromRgb(78, 220, 176)) },
            };

            themeColors.Add(VisualStudioTheme.Dark, darkColors);
        }

        [Import]
        private ThemeManager themeManager = null;

        [Import]
        private IClassificationFormatMapService classificationFormatMapService = null;

        [Import]
        private IClassificationTypeRegistryService classificationTypeRegistry = null;

        public FontColor GetDefaultColors(string category) 
        {
            var currentTheme = themeManager.GetCurrentTheme();

            bool success;
            FontColor color;
            switch (currentTheme)
            {
                case VisualStudioTheme.Dark:
                    color = new FontColor(Color.FromRgb(220, 220, 220), Color.FromRgb(30, 30, 30));
                    success = themeColors[currentTheme].TryGetValue(category, out color);
                    if (!success) Debug.WriteLine("Classification theme manager can't read colors correctly.");
                    return color;

                case VisualStudioTheme.Light:
                case VisualStudioTheme.Blue:
                default:
                    color = new FontColor(Colors.Black, Colors.White);
                    success = themeColors[currentTheme].TryGetValue(category, out color);
                    if (!success) Debug.WriteLine("Classification theme manager can't read colors correctly.");
                    return color;
            }
        }

        public void UpdateColors()
        {
            var currentTheme = themeManager.GetCurrentTheme();

            if (currentTheme != VisualStudioTheme.Unknown && currentTheme != lastTheme)
            {
                lastTheme = currentTheme;

                var colors = themeColors[currentTheme];
                var formatMap = classificationFormatMapService.GetClassificationFormatMap(category: "text");
                    
                try
                {
                    formatMap.BeginBatchUpdate();
                    foreach (var pair in colors)
                    {
                        string type = pair.Key;
                        FontColor color = pair.Value;

                        var classificationType = classificationTypeRegistry.GetClassificationType(type);
                        var oldProp = formatMap.GetTextProperties(classificationType);

                        var foregroundBrush = 
                            color.Foreground == null 
                                ? null
                                : new SolidColorBrush(color.Foreground.Value);

                        var backgroundBrush = 
                            color.Background == null 
                                ? null
                                : new SolidColorBrush(color.Background.Value);

                        var newProp = TextFormattingRunProperties.CreateTextFormattingRunProperties(
                            foregroundBrush, backgroundBrush, oldProp.Typeface, null, null, oldProp.TextDecorations, 
                            oldProp.TextEffects, oldProp.CultureInfo);

                        formatMap.SetTextProperties(classificationType, newProp);
                    }
                }
                finally
                {
                    formatMap.EndBatchUpdate();
                }
            }
        }
    }

    static class ClassificationFormats
    {
        [Export(typeof(EditorFormatDefinition))]
        [ClassificationType(ClassificationTypeNames = ClassificationTypes.FSharpReferenceType)]
        [Name(ClassificationTypes.FSharpReferenceType)]
        [UserVisible(true)]
        internal sealed class FSharpReferenceTypeFormat : ClassificationFormatDefinition
        {
            [ImportingConstructor]
            public FSharpReferenceTypeFormat(ClassificationColorManager colorManager)
            {
                this.DisplayName = "F# Types";
                var colors = colorManager.GetDefaultColors(ClassificationTypes.FSharpReferenceType);
                this.ForegroundColor = colors.Foreground;
                this.BackgroundColor = colors.Background;
            }
        }

        [Export(typeof(EditorFormatDefinition))]
        [ClassificationType(ClassificationTypeNames = ClassificationTypes.FSharpValueType)]
        [Name(ClassificationTypes.FSharpValueType)]
        [UserVisible(true)]
        internal sealed class FSharpValueTypeFormat : ClassificationFormatDefinition
        {
            [ImportingConstructor]
            public FSharpValueTypeFormat(ClassificationColorManager colorManager)
            {
                this.DisplayName = "F# Value Types";
                var colors = colorManager.GetDefaultColors(ClassificationTypes.FSharpValueType);
                this.ForegroundColor = colors.Foreground;
                this.BackgroundColor = colors.Background;
            }
        }

        [Export(typeof(EditorFormatDefinition))]
        [ClassificationType(ClassificationTypeNames = ClassificationTypes.FSharpPatternCase)]
        [Name(ClassificationTypes.FSharpPatternCase)]
        [UserVisible(true)]
        internal sealed class FSharpPatternCaseFormat : ClassificationFormatDefinition
        {
            [ImportingConstructor]
            public FSharpPatternCaseFormat(ClassificationColorManager colorManager)
            {
                this.DisplayName = "F# Patterns";
                var colors = colorManager.GetDefaultColors(ClassificationTypes.FSharpPatternCase);
                this.ForegroundColor = colors.Foreground;
                this.BackgroundColor = colors.Background;
            }
        }

        [Export(typeof(EditorFormatDefinition))]
        [ClassificationType(ClassificationTypeNames = ClassificationTypes.FSharpFunction)]
        [Name(ClassificationTypes.FSharpFunction)]
        [UserVisible(true)]
        internal sealed class FSharpFunctionFormat : ClassificationFormatDefinition
        {
            [ImportingConstructor]
            public FSharpFunctionFormat(ClassificationColorManager colorManager)
            {
                this.DisplayName = "F# Functions / Methods";
                var colors = colorManager.GetDefaultColors(ClassificationTypes.FSharpFunction);
                this.ForegroundColor = colors.Foreground;
                this.BackgroundColor = colors.Background;
            }
        }

        [Export(typeof(EditorFormatDefinition))]
        [ClassificationType(ClassificationTypeNames = ClassificationTypes.FSharpMutableVar)]
        [Name(ClassificationTypes.FSharpMutableVar)]
        [UserVisible(true)]
        internal sealed class FSharpMutableVarFormat : ClassificationFormatDefinition
        {
            [ImportingConstructor]
            public FSharpMutableVarFormat(ClassificationColorManager colorManager)
            {
                this.DisplayName = "F# Mutable Variables / Reference Cells";
                var colors = colorManager.GetDefaultColors(ClassificationTypes.FSharpMutableVar);
                this.ForegroundColor = colors.Foreground;
                this.BackgroundColor = colors.Background;
            }
        }

        [Export(typeof(EditorFormatDefinition))]
        [ClassificationType(ClassificationTypeNames = ClassificationTypes.FSharpQuotation)]
        [Name(ClassificationTypes.FSharpQuotation)]
        [UserVisible(true)]
        internal sealed class FSharpQuotationFormat : ClassificationFormatDefinition
        {
            [ImportingConstructor]
            public FSharpQuotationFormat(ClassificationColorManager colorManager)
            {
                this.DisplayName = "F# Quotations";
                var colors = colorManager.GetDefaultColors(ClassificationTypes.FSharpQuotation);
                this.ForegroundColor = colors.Foreground;
                this.BackgroundColor = colors.Background;
                this.ForegroundCustomizable = false;
            }
        }

        [Export(typeof(EditorFormatDefinition))]
        [ClassificationType(ClassificationTypeNames = ClassificationTypes.FSharpModule)]
        [Name(ClassificationTypes.FSharpModule)]
        [UserVisible(true)]
        internal sealed class FSharpModuleFormat : ClassificationFormatDefinition
        {
            [ImportingConstructor]
            public FSharpModuleFormat(ClassificationColorManager colorManager)
            {
                this.DisplayName = "F# Modules";
                var colors = colorManager.GetDefaultColors(ClassificationTypes.FSharpModule);
                this.ForegroundColor = colors.Foreground;
                this.BackgroundColor = colors.Background;
            }
        }

        [Export(typeof(EditorFormatDefinition))]
        [ClassificationType(ClassificationTypeNames = ClassificationTypes.FSharpUnused)]
        [Name(ClassificationTypes.FSharpUnused)]
        [UserVisible(true)]
        internal sealed class FSharpUnusedFormat : ClassificationFormatDefinition
        {
            [ImportingConstructor]
            public FSharpUnusedFormat(ClassificationColorManager colorManager)
            {
                this.DisplayName = "F# Unused Declarations";
                var colors = colorManager.GetDefaultColors(ClassificationTypes.FSharpUnused);
                this.ForegroundColor = colors.Foreground;
                this.BackgroundColor = colors.Background;
            }
        }

        [Export(typeof(EditorFormatDefinition))]
        [ClassificationType(ClassificationTypeNames = ClassificationTypes.FSharpPrintf)]
        [Name(ClassificationTypes.FSharpPrintf)]
        [UserVisible(true)]
        internal sealed class FSharpPrintfFormat : ClassificationFormatDefinition
        {
             [ImportingConstructor]
             public FSharpPrintfFormat(ClassificationColorManager colorManager)
             {
                 this.DisplayName = "F# Printf format";
                 var colors = colorManager.GetDefaultColors(ClassificationTypes.FSharpPrintf);
                 this.ForegroundColor = colors.Foreground;
                 this.BackgroundColor = colors.Background;
             }
        }
    }

    [Export(typeof(IClassifierProvider))]
    [Export(typeof(IWpfTextViewConnectionListener))]
    [ContentType("F#")]
    [TextViewRole(PredefinedTextViewRoles.Document)]
    public class SyntaxConstructClassifierProvider : IClassifierProvider, IWpfTextViewConnectionListener, IDisposable
    { 
        [Import]
        internal IClassificationTypeRegistryService classificationRegistry = null;

        [Import]
        internal VSLanguageService fsharpVsLanguageService = null;

        [Import]
        internal ITextDocumentFactoryService textDocumentFactoryService = null;

        [Import]
        internal ProjectFactory projectFactory = null;

        private readonly Type serviceType = typeof(SyntaxConstructClassifier);

        private readonly IServiceProvider serviceProvider = null;
        private readonly ClassificationColorManager classificationColorManager = null;
        private readonly ShellEventListener shellEventListener = null;

        [ImportingConstructor]
        public SyntaxConstructClassifierProvider([Import(typeof(SVsServiceProvider))] IServiceProvider serviceProvider,
                ClassificationColorManager classificationColorManager)
        {
            this.serviceProvider = serviceProvider;
            this.classificationColorManager = classificationColorManager;

            // Receive notification for Visual Studio theme change
            shellEventListener = new ShellEventListener(this.serviceProvider);
            shellEventListener.Initialize();
            shellEventListener.OnThemeChanged += UpdateTheme;
        }

        private void UpdateTheme(object sender, EventArgs e)
        {
            classificationColorManager.UpdateColors();
        }

        public IClassifier GetClassifier(ITextBuffer buffer)
        {
            var generalOptions = Utils.GetGeneralOptionsPage(serviceProvider);
            if (generalOptions == null || !generalOptions.SyntaxColoringEnabled) return null;

            bool includeUnusedDeclarations = generalOptions.UnusedDeclarationsEnabled;

            ITextDocument doc;
            if (textDocumentFactoryService.TryGetTextDocument(buffer, out doc))
                return buffer.Properties.GetOrCreateSingletonProperty(serviceType,
                    () => new SyntaxConstructClassifier(doc, classificationRegistry, fsharpVsLanguageService,
                                    serviceProvider, projectFactory, includeUnusedDeclarations));

            return null;
        }

        public void SubjectBuffersConnected(IWpfTextView textView, ConnectionReason reason, Collection<ITextBuffer> subjectBuffers)
        {
        }

        public void SubjectBuffersDisconnected(IWpfTextView textView, ConnectionReason reason, Collection<ITextBuffer> subjectBuffers)
        {
            if (reason != ConnectionReason.TextViewLifetime) return;

            IDisposable classifier;
            foreach (ITextBuffer buffer in subjectBuffers)
            {
                if (buffer.Properties.TryGetProperty(serviceType, out classifier))
                {
                    bool success = buffer.Properties.RemoveProperty(serviceType);
                    Debug.Assert(success, "Should be able to remove classifier from the buffer");
                    classifier.Dispose();
                }
            }
        }

        public void Dispose()
        {
            shellEventListener.OnThemeChanged -= UpdateTheme;
            shellEventListener.Dispose();
        }
    }
}<|MERGE_RESOLUTION|>--- conflicted
+++ resolved
@@ -18,17 +18,6 @@
 {
     static class ClassificationTypes
     {
-<<<<<<< HEAD
-        public const string FSharpReferenceType = "FSharp.ReferenceType";
-        public const string FSharpValueType = "FSharp.ValueType";
-        public const string FSharpPatternCase = "FSharp.PatternCase";
-        public const string FSharpFunction = "FSharp.Function";
-        public const string FSharpMutableVar = "FSharp.MutableVar";
-        public const string FSharpQuotation = "FSharp.Quotation";
-        public const string FSharpModule = "FSharp.Module";
-        public const string FSharpUnused = "FSharp.Unused";
-        public const string FSharpPrintf = "FSharp.Printf";
-=======
         public const string FSharpReferenceType = Constants.fsharpReferenceType;
         public const string FSharpValueType = Constants.fsharpValueType;
         public const string FSharpPatternCase = Constants.fsharpPatternCase;
@@ -37,7 +26,7 @@
         public const string FSharpQuotation = Constants.fsharpQuotation;
         public const string FSharpModule = Constants.fsharpModule;
         public const string FSharpUnused = Constants.fsharpUnused;
->>>>>>> 08194e11
+        public const string FSharpPrintf = "FSharp.Printf";
 
         [Export]
         [Name(FSharpReferenceType)]
