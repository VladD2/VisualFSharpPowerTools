NUGET
  remote: http://nuget.org/api/v2
  specs:
    Expression.Blend.Sdk (1.0.2)
<<<<<<< HEAD
    FAKE (3.36.0)
    Fantomas (1.7.0)
      FSharp.Compiler.Service (>= 0.0.73)
=======
    FAKE (3.35.2)
    Fantomas (1.8.0-beta)
      FSharp.Compiler.Service (>= 1.4.0-beta)
>>>>>>> b6739d8f
    Foq (1.7.1)
    FsCheck (2.0.3)
      FSharp.Core (>= 3.1.2.1)
<<<<<<< HEAD
    FSharp.Compiler.Service (1.3.1.0)
    FSharp.Core (3.1.2.5)
    FSharp.Formatting (2.9.10)
=======
    FSharp.Compiler.Service (1.4.0-beta)
    FSharp.Core (3.1.2.1)
    FSharp.Formatting (2.9.8)
>>>>>>> b6739d8f
      FSharp.Compiler.Service (>= 0.0.87)
      FSharpVSPowerTools.Core (1.8.0)
    FSharp.ViewModule.Core (0.9.9.1)
    FSharpLint.Core (0.0.5)
      FSharp.Compiler.Service (>= 0.0.89)
    FSharpVSPowerTools.Core (1.8.0)
      FSharp.Compiler.Service (>= 0.0.87)
    FsXaml.Wpf (0.9.9)
      Expression.Blend.Sdk (>= 1.0.2) - framework: >= net45
    Microsoft.Bcl (1.1.10)
      Microsoft.Bcl.Build (>= 1.0.14)
    Microsoft.Bcl.Build (1.0.21)
    Microsoft.Net.Http (2.2.29)
      Microsoft.Bcl (>= 1.1.10)
      Microsoft.Bcl.Build (>= 1.0.14)
    NuGet.CommandLine (2.8.5)
    NUnit (2.6.4)
    NUnit.Runners (2.6.4)
    Octokit (0.13.0)
      Microsoft.Net.Http
    SourceLink.SymbolStore (0.5.0)
    VSSDK.IDE.11 (11.0.4)
    VSSDK.IDE.Deploy.11 (11.0.4)
      VSSDK.IDE.11 (>= 11.0.4 < 12.0.0)
GITHUB
  remote: fsharp/FAKE
  specs:
    modules/Octokit/Octokit.fsx (67584fb9db30af11f16d9c1e7d36e1ca244a6f9c)
      Octokit<|MERGE_RESOLUTION|>--- conflicted
+++ resolved
@@ -2,27 +2,15 @@
   remote: http://nuget.org/api/v2
   specs:
     Expression.Blend.Sdk (1.0.2)
-<<<<<<< HEAD
     FAKE (3.36.0)
-    Fantomas (1.7.0)
-      FSharp.Compiler.Service (>= 0.0.73)
-=======
-    FAKE (3.35.2)
     Fantomas (1.8.0-beta)
       FSharp.Compiler.Service (>= 1.4.0-beta)
->>>>>>> b6739d8f
     Foq (1.7.1)
     FsCheck (2.0.3)
       FSharp.Core (>= 3.1.2.1)
-<<<<<<< HEAD
-    FSharp.Compiler.Service (1.3.1.0)
+    FSharp.Compiler.Service (1.4.0-beta)
     FSharp.Core (3.1.2.5)
     FSharp.Formatting (2.9.10)
-=======
-    FSharp.Compiler.Service (1.4.0-beta)
-    FSharp.Core (3.1.2.1)
-    FSharp.Formatting (2.9.8)
->>>>>>> b6739d8f
       FSharp.Compiler.Service (>= 0.0.87)
       FSharpVSPowerTools.Core (1.8.0)
     FSharp.ViewModule.Core (0.9.9.1)
